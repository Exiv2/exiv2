--- conflicted
+++ resolved
@@ -85,18 +85,14 @@
 <div id="tests-derived-from-unittest"/>
 ### Tests derived from unittest
 
-You can write standard [unittest](https://docs.python.org/3/library/unittest.html) test scripts. For example:
-
-<<<<<<< HEAD
-You can write standard [unittest](https://docs.python.org/3/library/unittest.html) test cases. The core steps are as follows:
+You can write standard [unittest](https://docs.python.org/3/library/unittest.html) test cases.
+The core steps are as follows:
 1. Do something.\
     For example, execute some shell commands through the `BT.Executer` class.
 2. Check if things are OK.\
     Any exception you raise will cause the test case to fail.
 
 For example:
-=======
->>>>>>> 5bcf9099
 ```py
 # -*- coding: utf-8 -*-
 import os
@@ -123,12 +119,8 @@
         out     += BT.Executer('exiv2 -pv {jpg}', vars())
         BT.reportTest('addmoddel', out)
 ```
-<<<<<<< HEAD
-- `system_tests.BT` is defined in `tests/utils/*.py` . You can find some appropriate functions or classes in this package to make it easier to write a test case or to add it yourself.
-=======
-system_tests.BT is defined in tests/utils/*.py and provides functions and classes
-that are compatible with different platforms, making it easier to write test scripts.
->>>>>>> 5bcf9099
+
+`system_tests.BT` is defined in `tests/utils/` and provides functions and classes that are compatible with different platforms, making it easier to write test scripts. You can find detailed documentation in `tests/utils/__init__.py`.
 
 [TOC](#TOC)
 <div id="tests-derived-from-system-tests"/>
