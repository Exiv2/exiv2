add_library(
  exiv2-xmp OBJECT
  src/ExpatAdapter.cpp
  src/MD5.cpp
  src/ParseRDF.cpp
  src/UnicodeConversions.cpp
  src/WXMPIterator.cpp
  src/WXMPMeta.cpp
  src/WXMPUtils.cpp
  src/XML_Node.cpp
  src/XMPCore_Impl.cpp
  src/XMPIterator.cpp
  src/XMPMeta-GetSet.cpp
  src/XMPMeta-Parse.cpp
  src/XMPMeta-Serialize.cpp
  src/XMPMeta.cpp
  src/XMPUtils-FileInfo.cpp
  src/XMPUtils.cpp
  include/MD5.h
  include/TXMPIterator.hpp
  include/TXMPMeta.hpp
  include/TXMPUtils.hpp
  include/XMP_Const.h
  include/XMP_Environment.h
  include/XMP.incl_cpp
  include/XMPSDK.hpp
  include/XMP_Version.h
)

<<<<<<< HEAD
target_include_directories(exiv2-xmp SYSTEM
    PRIVATE
        ${PROJECT_SOURCE_DIR}/xmpsdk/include
        ${EXPAT_INCLUDE_DIRS}
)
=======
target_include_directories(exiv2-xmp SYSTEM PRIVATE ${PROJECT_SOURCE_DIR}/xmpsdk/include ${EXPAT_INCLUDE_DIRS})
>>>>>>> 9f90144e

# Prevent a denial-service-attack related to XML entity expansion ("billion laughs attack"). See https://bugzilla.redhat.com/show_bug.cgi?id=888769
target_compile_definitions(exiv2-xmp PRIVATE BanAllEntityUsage=1)

<<<<<<< HEAD
if (WIN32)
    target_compile_definitions(exiv2-xmp PRIVATE XML_STATIC)
endif()

if (MINGW)
    # https://stackoverflow.com/questions/18551409/localtime-r-support-on-mingw
    target_compile_definitions(exiv2-xmp PRIVATE _POSIX_THREAD_SAFE_FUNCTIONS)
endif()

if (BUILD_SHARED_LIBS)
    set_property(TARGET exiv2-xmp PROPERTY POSITION_INDEPENDENT_CODE ON)
=======
if(WIN32)
  target_compile_definitions(exiv2-xmp PRIVATE XML_STATIC)
endif()

if(MINGW)
  # https://stackoverflow.com/questions/18551409/localtime-r-support-on-mingw
  target_compile_definitions(exiv2-xmp PRIVATE _POSIX_THREAD_SAFE_FUNCTIONS)
endif()

if(BUILD_SHARED_LIBS)
  set_property(TARGET exiv2-xmp PROPERTY POSITION_INDEPENDENT_CODE ON)
>>>>>>> 9f90144e
endif()<|MERGE_RESOLUTION|>--- conflicted
+++ resolved
@@ -27,34 +27,18 @@
   include/XMP_Version.h
 )
 
-<<<<<<< HEAD
 target_include_directories(exiv2-xmp SYSTEM
     PRIVATE
         ${PROJECT_SOURCE_DIR}/xmpsdk/include
         ${EXPAT_INCLUDE_DIRS}
 )
-=======
-target_include_directories(exiv2-xmp SYSTEM PRIVATE ${PROJECT_SOURCE_DIR}/xmpsdk/include ${EXPAT_INCLUDE_DIRS})
->>>>>>> 9f90144e
 
 # Prevent a denial-service-attack related to XML entity expansion ("billion laughs attack"). See https://bugzilla.redhat.com/show_bug.cgi?id=888769
 target_compile_definitions(exiv2-xmp PRIVATE BanAllEntityUsage=1)
 
-<<<<<<< HEAD
+
 if (WIN32)
     target_compile_definitions(exiv2-xmp PRIVATE XML_STATIC)
-endif()
-
-if (MINGW)
-    # https://stackoverflow.com/questions/18551409/localtime-r-support-on-mingw
-    target_compile_definitions(exiv2-xmp PRIVATE _POSIX_THREAD_SAFE_FUNCTIONS)
-endif()
-
-if (BUILD_SHARED_LIBS)
-    set_property(TARGET exiv2-xmp PROPERTY POSITION_INDEPENDENT_CODE ON)
-=======
-if(WIN32)
-  target_compile_definitions(exiv2-xmp PRIVATE XML_STATIC)
 endif()
 
 if(MINGW)
@@ -64,5 +48,4 @@
 
 if(BUILD_SHARED_LIBS)
   set_property(TARGET exiv2-xmp PROPERTY POSITION_INDEPENDENT_CODE ON)
->>>>>>> 9f90144e
 endif()