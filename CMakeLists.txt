--- conflicted
+++ resolved
@@ -2,14 +2,6 @@
 cmake_minimum_required( VERSION 3.11.0 ) 
 
 project(exiv2          # use TWEAK to categorize the build
-<<<<<<< HEAD
-    VERSION 0.27.4     # 0.27.4    = GM               (tagged and released)
-                       # 0.27.4.9  = 27.4.9 Development
-                       # 0.27.4.00 = GM Preview
-                       # 0.27.4.3  = RC3              (tagged and released)
-                       # 0.27.4.30 = RC2 Preview
-                       # 0.27.4.39 = RC2 Development
-=======
     VERSION 1.00.0.9   # 1.00.0    = GM               (tagged and released)
                        # 1.00.0.9  = 1.00.0 Development
                        # 1.00.0.00 = GM Preview
@@ -17,7 +9,6 @@
                        # 1.00.0.20 = RC2 Preview
                        # 1.00.0.29 = RC2 Development
     DESCRIPTION    "Exif/IPTC/Xmp C++ metadata library and tools plus ICC Profiles, Previews and more."
->>>>>>> 04f46247
     LANGUAGES CXX
 )
 
