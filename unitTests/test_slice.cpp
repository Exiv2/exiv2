// SPDX-License-Identifier: GPL-2.0-or-later

#include <gtest/gtest.h>
#include <cstdint>
#include <exiv2/exiv2.hpp>
#include "slice.hpp"
#include "types.hpp"

using namespace Exiv2;

template <typename T>
class slice;

/*!
<<<<<<< HEAD
 * This namespace contains the helper-function get_test_data. It is intended
 * to be used for test with the slice fixture: it returns the appropriate
 * data to the constructor of slice. For (const) T==std::vector it returns the
 * fixtures member vec_, for (const) T==int* it returns vec_.data()
 *
 * Due to C++98's limitations, this requires a separate traits class, that
 * specifies the return type *and* a specialization of get_test_data for each
 * case (maybe some can be reduced with SFINAE, but that ain't improving
 * readability either).
 *
 * Unfortunately, C++11 will probably only make the return_type_traits go away,
 * but not the template specializations of get_test_data (for that we need
 * C++17, so see you in 2025).
 */
namespace cpp_98_boilerplate {
template <typename T>
struct return_type_traits {
  using type = T;
};

template <typename U>
struct return_type_traits<std::vector<U>> {
  using type = typename std::vector<U>&;
};

template <typename U>
struct return_type_traits<const std::vector<U>> {
  using type = const typename std::vector<U>&;
};

template <typename T>
typename return_type_traits<T>::type get_test_data(slice<T>& st);

}  // namespace cpp_98_boilerplate

/*!
=======
>>>>>>> 9f90144e
 * Fixture for slice testing. Has one public vector of ints with size vec_size
 * that is filled with the numbers from 0 to vec_size - 1.
 *
 * The vector vec_ is used to construct slices either from a std::vector, or
 * from raw C-arrays. Which type is used, is set by the template parameter
 * T. Thus we guarantee, that the interface is completely independent of the
 * underlying datatype.
 *
 * @tparam T  Type that is used to construct a slice for testing.
 */
template <typename T>
class slice : public ::testing::Test {
 public:
  static const size_t vec_size = 10;

  Slice<T> getTestSlice(size_t begin = 1, size_t end = vec_size - 1) {
    return {getTestData(), begin, end};
  }

  std::vector<int> vec_{0, 1, 2, 3, 4, 5, 6, 7, 8, 9};

 private:
  auto getTestData() {
    if constexpr (std::is_same_v<T, std::vector<int>>) {
      return std::ref(vec_);
    } else if constexpr (std::is_same_v<T, const std::vector<int>>) {
      return std::cref(vec_);
    } else if constexpr (std::is_same_v<T, int*>) {
      return vec_.data();
    } else if constexpr (std::is_same_v<T, const int*>) {
      return static_cast<const int*>(vec_.data());
    }
  }
};

/*!
 * Fixture to run test for mutable slices.
 *
 * It adds nothing new, it is just a separate class, so that we can run
 * different tests on it.
 */
template <typename T>
class mutableSlice : public slice<T> {};

TYPED_TEST_SUITE_P(slice);
TYPED_TEST_SUITE_P(mutableSlice);

TYPED_TEST_P(slice, atAccess) {
  // typedef Slice<TypeParam> slice_t;
  // const size_t begin = 1;
  // const size_t end = this->vec_.size() - 1;
  auto sl = this->getTestSlice();

  ASSERT_EQ(this->vec_.size() - 2, sl.size());

  for (unsigned int i = 0; i < sl.size(); ++i) {
    ASSERT_EQ(this->vec_.at(i + 1), sl.at(i));
  }
}

// TODO C++11: test range based for loop
TYPED_TEST_P(slice, iteratorAccess) {
  auto sl = this->getTestSlice();

  auto vec_it = this->vec_.begin() + 1;
  for (auto it = sl.cbegin(); it < sl.cend(); ++it, ++vec_it) {
    ASSERT_EQ(*it, *vec_it);
  }

  ASSERT_THROW(sl.at(sl.size()), std::out_of_range);
}

TYPED_TEST_P(slice, constructionFailsFromInvalidRange) {
  // start > end
  ASSERT_THROW(this->getTestSlice(2, 1), std::out_of_range);
}

TYPED_TEST_P(slice, constructionFailsWithZeroLength) {
  ASSERT_THROW(this->getTestSlice(1, 1), std::out_of_range);
}

/*!
 * Test the construction of subSlices and their behavior.
 */
TYPED_TEST_P(slice, subSliceSuccessfulConstruction) {
  using slice_t = Slice<TypeParam>;

  // 0 1 2 3 4 5 6 7 8 9
  //       |     |       center_vals
  //         | |         middle
  slice_t center_vals = this->getTestSlice(3, 7);
  ASSERT_EQ(center_vals.size(), static_cast<size_t>(4));
  ASSERT_NO_THROW(center_vals.subSlice(1, 3));

  ASSERT_NO_THROW(center_vals.subSlice(1, center_vals.size()));
}

TYPED_TEST_P(slice, subSliceFunctions) {
  Slice<TypeParam> middle = this->getTestSlice(3, 7).subSlice(1, 3);

  ASSERT_EQ(middle.size(), static_cast<size_t>(2));
  ASSERT_EQ(middle.at(1), static_cast<typename Slice<TypeParam>::value_type>(5));
}

TYPED_TEST_P(slice, subSliceFailedConstruction) {
  // 0 1 2 3 4 5 6 7 8 9
  //         | |         middle
  auto middle = this->getTestSlice(4, 6);

  ASSERT_THROW(middle.subSlice(1, 5), std::out_of_range);
  ASSERT_THROW(middle.subSlice(2, 1), std::out_of_range);
  ASSERT_THROW(middle.subSlice(2, 2), std::out_of_range);
}

/*! try to cause integer overflows in a sub-optimal implementation */
TYPED_TEST_P(slice, subSliceConstructionOverflowResistance) {
  auto center_vals = this->getTestSlice(3, 7);

  ASSERT_THROW(center_vals.subSlice(std::numeric_limits<size_t>::max() - 2, 3), std::out_of_range);
  ASSERT_THROW(center_vals.subSlice(2, std::numeric_limits<size_t>::max() - 1), std::out_of_range);
}

/*!
 * This function's purpose is only to check whether we can pass all slices by
 * constant reference.
 */
template <typename T>
void checkConstSliceValueAt(const Slice<T>& sl, typename Slice<T>::value_type value, size_t index) {
  ASSERT_EQ(sl.at(index), value);
}

/*!
 * Check that the contents of the slice are ascending via an iterator based for
 * loop.
 */
template <typename T>
void checkConstSliceIterator(const Slice<T>& sl, typename Slice<T>::value_type first_value) {
  for (auto it = sl.cbegin(); it < sl.cend(); ++it) {
    ASSERT_EQ(*it, first_value++);
  }
}

template <typename T>
void checkSubSlice(const Slice<T>& sl) {
  ASSERT_EQ(sl.at(1), sl.subSlice(1, sl.size()).at(0));
}

/*!
 * Test that all slices can be also passed as const references and still work
 */
TYPED_TEST_P(slice, constMethodsPreserveConst) {
  using slice_t = Slice<TypeParam>;

  // 0 1 2 3 4 5 6 7 8 9
  //       |     |       center_vals
  slice_t center_vals = this->getTestSlice(3, 7);

  // check at() const works
  checkConstSliceValueAt(center_vals, 4, 1);

  checkConstSliceIterator(center_vals, 3);

  checkSubSlice(center_vals);
}

/*!
 * Test the non-const iterators
 */
TYPED_TEST_P(mutableSlice, iterators) {
  using slice_t = Slice<TypeParam>;
  slice_t sl = this->getTestSlice();

  ASSERT_EQ(*sl.begin(), static_cast<typename slice_t::value_type>(1));
  ASSERT_EQ(*sl.end(), static_cast<typename slice_t::value_type>(this->vec_size - 1));

  for (auto it = sl.begin(); it < sl.end(); ++it) {
    *it = 2 * (*it);
  }

  ASSERT_EQ(this->vec_.at(0), 0);
  for (size_t j = 1; j < this->vec_size - 1; ++j) {
    ASSERT_EQ(this->vec_.at(j), static_cast<typename slice_t::value_type>(2 * j));
    ASSERT_EQ(this->vec_.at(j), sl.at(j - 1));
  }
  ASSERT_EQ(this->vec_.at(this->vec_size - 1), static_cast<typename slice_t::value_type>(this->vec_size - 1));
}

/*!
 * Test the non-const version of at()
 */
TYPED_TEST_P(mutableSlice, at) {
  using slice_t = Slice<TypeParam>;
  slice_t sl = this->getTestSlice(2, 4);

  sl.at(0) = 6;
  sl.at(1) = 12;

  ASSERT_EQ(this->vec_.at(2), 6);
  ASSERT_EQ(this->vec_.at(3), 12);
  for (size_t j = 0; j < this->vec_size - 1; ++j) {
    if (j == 2 || j == 3) {
      continue;
    }
    ASSERT_EQ(this->vec_.at(j), static_cast<typename slice_t::value_type>(j));
  }
}

TEST(pointerSlice, failedConstructionFromNullpointer) {
  ASSERT_THROW(Slice<long*>(nullptr, 1, 2), std::invalid_argument);
}

/*!
 * Test the construction of an invalid slices from a container (so that a proper
 * range check can be conducted)
 */
TEST(containerSlice, failedConstructionFromContainer) {
  std::vector<int> tmp(10);
  // slice end too large
  ASSERT_THROW(Slice<std::vector<int>>(tmp, 1, tmp.size() + 1), std::out_of_range);
}

/*!
 * Test all functions from the makeSlice* family.
 */
TEST(containerSlice, makeSlice) {
  std::string str = "this is a sentence";

  auto is = makeSlice(str, 5, 7);
  ASSERT_TRUE(std::equal(is.begin(), is.end(), "is"));

  auto sl_this = makeSliceUntil(str, 4);
  ASSERT_TRUE(std::equal(sl_this.begin(), sl_this.end(), "this"));

  auto sl_sentence = makeSliceFrom(str, 10);
  ASSERT_TRUE(std::equal(sl_sentence.begin(), sl_sentence.end(), "sentence"));

  auto sl_full = makeSlice(str);
  ASSERT_TRUE(std::equal(sl_full.begin(), sl_full.end(), str.c_str()));
}

struct stringSlice : public ::testing::Test {
  std::string sentence;

  void SetUp() override {
    sentence = "this is a sentence";
  }
};

TEST_F(stringSlice, at) {
  auto is_a = makeSlice(static_cast<const std::string&>(this->sentence), 5, 10);

  ASSERT_EQ(is_a.at(0), 'i');
  ASSERT_EQ(is_a.at(4), ' ');
}

TEST_F(stringSlice, atFailure) {
  auto is_a = makeSlice(static_cast<const std::string&>(this->sentence), 5, 10);
  ASSERT_THROW(is_a.at(5), std::out_of_range);
}

TEST_F(stringSlice, size) {
  auto is_a = makeSlice(static_cast<const std::string&>(this->sentence), 5, 10);
  ASSERT_EQ(is_a.size(), static_cast<size_t>(5));
}

TEST_F(stringSlice, mutateString) {
  for (auto& m : makeSlice(this->sentence, 5, 10)) {
    m = ' ';
  }

  ASSERT_STREQ(this->sentence.c_str(), "this      sentence");
}

template <typename T>
struct dataBufSlice : public ::testing::Test {
  static constexpr byte data[4] = {0xde, 0xad, 0xbe, 0xef};
  DataBuf buf = DataBuf(data, sizeof(data));
};

TYPED_TEST_SUITE_P(dataBufSlice);

TYPED_TEST_P(dataBufSlice, successfulConstruction) {
  // just check that makeSlice appears to work
  ASSERT_EQ(makeSlice(static_cast<TypeParam>(this->buf), 1, 3).size(), static_cast<size_t>(2));
}

TYPED_TEST_P(dataBufSlice, failedConstruction) {
  // check that we get an exception when end is larger than LONG_MAX
  ASSERT_THROW(
      makeSlice(static_cast<TypeParam>(this->buf), 1, static_cast<size_t>(std::numeric_limits<long>::max()) + 1),
      std::invalid_argument);

  // check that we get an exception when end is larger than the DataBuf
  ASSERT_THROW(makeSlice(static_cast<TypeParam>(this->buf), 1, 5), std::out_of_range);
}

//
// GTest boilerplate to get the tests running for all the different types
//
REGISTER_TYPED_TEST_SUITE_P(slice, atAccess, iteratorAccess, constructionFailsFromInvalidRange,
                            constructionFailsWithZeroLength, subSliceSuccessfulConstruction, subSliceFunctions,
                            subSliceFailedConstruction, subSliceConstructionOverflowResistance,
                            constMethodsPreserveConst);

using test_types_t = ::testing::Types<const std::vector<int>, std::vector<int>, int*, const int*>;
INSTANTIATE_TYPED_TEST_SUITE_P(slice, slice, test_types_t);

REGISTER_TYPED_TEST_SUITE_P(mutableSlice, iterators, at);
using mut_test_types_t = ::testing::Types<std::vector<int>, int*>;
INSTANTIATE_TYPED_TEST_SUITE_P(slice, mutableSlice, mut_test_types_t);

REGISTER_TYPED_TEST_SUITE_P(dataBufSlice, successfulConstruction, failedConstruction);
using data_buf_types_t = ::testing::Types<DataBuf&, const DataBuf&>;
INSTANTIATE_TYPED_TEST_SUITE_P(slice, dataBufSlice, data_buf_types_t);<|MERGE_RESOLUTION|>--- conflicted
+++ resolved
@@ -12,7 +12,6 @@
 class slice;
 
 /*!
-<<<<<<< HEAD
  * This namespace contains the helper-function get_test_data. It is intended
  * to be used for test with the slice fixture: it returns the appropriate
  * data to the constructor of slice. For (const) T==std::vector it returns the
@@ -49,8 +48,6 @@
 }  // namespace cpp_98_boilerplate
 
 /*!
-=======
->>>>>>> 9f90144e
  * Fixture for slice testing. Has one public vector of ints with size vec_size
  * that is filled with the numbers from 0 to vec_size - 1.
  *
