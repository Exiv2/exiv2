// SPDX-License-Identifier: GPL-2.0-or-later

// included header files
#include "xmp_exiv2.hpp"
#include "types.hpp"
#include "error.hpp"
#include "value.hpp"
#include "properties.hpp"

// + standard includes
#include <algorithm>
#include <iostream>

// Adobe XMP Toolkit
#ifdef   EXV_HAVE_XMP_TOOLKIT
# include <expat.h>
# define TXMP_STRING_TYPE std::string
# ifdef  EXV_ADOBE_XMPSDK
# include <XMP.hpp>
# else
# include <XMPSDK.hpp>
# endif
# include <XMP.incl_cpp>
#endif // EXV_HAVE_XMP_TOOLKIT

#ifdef EXV_HAVE_XMP_TOOLKIT
// This anonymous namespace contains a class named XMLValidator, which uses
// libexpat to do a basic validation check on an XML document. This is to
// reduce the chance of hitting a bug in the (third-party) xmpsdk
// library. For example, it is easy to a trigger a stack overflow in xmpsdk
// with a deeply nested tree.
namespace {
    using namespace Exiv2;

    class XMLValidator {
        size_t element_depth_ = 0;
        size_t namespace_depth_ = 0;

        // These fields are used to record whether an error occurred during
        // parsing. Why do we need to store the error for later, rather
        // than throw an exception immediately? Because expat is a C
        // library, so it isn't designed to be able to handle exceptions
        // thrown by the callback functions. Throwing exceptions during
        // parsing is an example of one of the things that xmpsdk does
        // wrong, leading to problems like https://github.com/Exiv2/exiv2/issues/1821.
        bool haserror_ = false;
        std::string errmsg_;
        XML_Size errlinenum_ = 0;
        XML_Size errcolnum_ = 0;

        // Very deeply nested XML trees can cause a stack overflow in
        // xmpsdk.  They are also very unlikely to be valid XMP, so we
        // error out if the depth exceeds this limit.
        static const size_t max_recursion_limit_ = 1000;

        const XML_Parser parser_;

    public:
        // Runs an XML parser on `buf`. Throws an exception if the XML is invalid.
        static void check(const char* buf, size_t buflen) {
            XMLValidator validator;
            validator.check_internal(buf, buflen);
        }

        XMLValidator(const XMLValidator&) = delete;
        XMLValidator& operator=(const XMLValidator&) = delete;

    private:
        // Private constructor, because this class is only constructed by
        // the (static) check method.
        XMLValidator() : parser_(XML_ParserCreateNS(0, '@')) {
            if (!parser_) {
                throw Error(ErrorCode::kerXMPToolkitError, "Could not create expat parser");
            }
        }

        ~XMLValidator() {
            XML_ParserFree(parser_);
        }

        void setError(const char* msg) {
            const XML_Size errlinenum = XML_GetCurrentLineNumber(parser_);
            const XML_Size errcolnum = XML_GetCurrentColumnNumber(parser_);
#ifndef SUPPRESS_WARNINGS
            EXV_INFO << "Invalid XML at line " << errlinenum
                     << ", column " << errcolnum
                     << ": " << msg << "\n";
#endif
            // If this is the first error, then save it.
            if (!haserror_) {
                haserror_ = true;
                errmsg_ = msg;
                errlinenum_ = errlinenum;
                errcolnum_ = errcolnum;
            }
        }

        void check_internal(const char* buf, size_t buflen) {
            if (buflen > static_cast<size_t>(std::numeric_limits<int>::max())) {
                throw Error(ErrorCode::kerXMPToolkitError, "Buffer length is greater than INT_MAX");
            }

            XML_SetUserData(parser_, this);
            XML_SetElementHandler(parser_, startElement_cb, endElement_cb);
            XML_SetNamespaceDeclHandler(parser_, startNamespace_cb, endNamespace_cb);
            XML_SetStartDoctypeDeclHandler(parser_, startDTD_cb);

            const XML_Status result = XML_Parse(parser_, buf, static_cast<int>(buflen), true);
            if (result == XML_STATUS_ERROR) {
                setError(XML_ErrorString(XML_GetErrorCode(parser_)));
            }

            if (haserror_) {
                throw XMP_Error(kXMPErr_BadXML, "Error in XMLValidator");
            }
        }

        void startElement(const XML_Char*, const XML_Char**) noexcept {
            if (element_depth_ > max_recursion_limit_) {
                setError("Too deeply nested");
            }
            ++element_depth_;
        }

        void endElement(const XML_Char*) noexcept {
            if (element_depth_ > 0) {
                --element_depth_;
            } else {
                setError("Negative depth");
            }
        }

        void startNamespace(const XML_Char*, const XML_Char*) noexcept {
            if (namespace_depth_ > max_recursion_limit_) {
                setError("Too deeply nested");
            }
            ++namespace_depth_;
        }

        void endNamespace(const XML_Char*) noexcept {
            if (namespace_depth_ > 0) {
                --namespace_depth_;
            } else {
                setError("Negative depth");
            }
        }

        void startDTD(const XML_Char*, const XML_Char*, const XML_Char*, int) noexcept {
            // DOCTYPE is used for XXE attacks.
            setError("DOCTYPE not supported");
        }

        // This callback function is called by libexpat. It's a static wrapper
        // around startElement().
        static void XMLCALL startElement_cb(
            void* userData, const XML_Char* name, const XML_Char* *attrs
        ) noexcept {
            static_cast<XMLValidator*>(userData)->startElement(name, attrs);
        }

        // This callback function is called by libexpat. It's a static wrapper
        // around endElement().
        static void XMLCALL endElement_cb(void* userData, const XML_Char* name) noexcept {
            static_cast<XMLValidator*>(userData)->endElement(name);
        }

        // This callback function is called by libexpat. It's a static wrapper
        // around startNamespace().
        static void XMLCALL startNamespace_cb(
            void* userData, const XML_Char* prefix, const XML_Char* uri
        ) noexcept {
            static_cast<XMLValidator*>(userData)->startNamespace(prefix, uri);
        }

        // This callback function is called by libexpat. It's a static wrapper
        // around endNamespace().
        static void XMLCALL endNamespace_cb(void* userData, const XML_Char* prefix) noexcept {
            static_cast<XMLValidator*>(userData)->endNamespace(prefix);
        }

        static void XMLCALL startDTD_cb(
            void *userData, const XML_Char *doctypeName, const XML_Char *sysid,
            const XML_Char *pubid, int has_internal_subset
        ) noexcept {
            static_cast<XMLValidator*>(userData)->startDTD(
                doctypeName, sysid, pubid, has_internal_subset);
        }
    };
}  // namespace
#endif // EXV_HAVE_XMP_TOOLKIT

// *****************************************************************************
// local declarations
namespace {
    //! Unary predicate that matches an Xmpdatum by key
    class FindXmpdatum {
    public:
        //! Constructor, initializes the object with key
        explicit FindXmpdatum(const Exiv2::XmpKey& key) : key_(key.key())
        {
        }
        /*!
          @brief Returns true if prefix and property of the argument
                 Xmpdatum are equal to that of the object.
        */
        bool operator()(const Exiv2::Xmpdatum& xmpdatum) const
            { return key_ == xmpdatum.key(); }

    private:
        std::string key_;

    }; // class FindXmpdatum

#ifdef EXV_HAVE_XMP_TOOLKIT
    //! Convert XMP Toolkit struct option bit to Value::XmpStruct
    Exiv2::XmpValue::XmpStruct xmpStruct(const XMP_OptionBits& opt);

    //! Convert Value::XmpStruct to XMP Toolkit array option bits
    XMP_OptionBits xmpArrayOptionBits(Exiv2::XmpValue::XmpStruct xs);

    //! Convert XMP Toolkit array option bits to array TypeId
    Exiv2::TypeId arrayValueTypeId(const XMP_OptionBits& opt);

    //! Convert XMP Toolkit array option bits to Value::XmpArrayType
    Exiv2::XmpValue::XmpArrayType xmpArrayType(const XMP_OptionBits& opt);

    //! Convert Value::XmpArrayType to XMP Toolkit array option bits
    XMP_OptionBits xmpArrayOptionBits(Exiv2::XmpValue::XmpArrayType xat);

    //! Convert XmpFormatFlags to XMP Toolkit format option bits
    XMP_OptionBits xmpFormatOptionBits(Exiv2::XmpParser::XmpFormatFlags flags);

    //! Print information about a parsed XMP node
    void printNode(const std::string& schemaNs,
                   const std::string& propPath,
                   const std::string& propValue,
                   const XMP_OptionBits& opt);

    //! Make an XMP key from a schema namespace and property path
    Exiv2::XmpKey::UniquePtr makeXmpKey(const std::string& schemaNs,
                                      const std::string& propPath);
#endif // EXV_HAVE_XMP_TOOLKIT

    //! Helper class used to serialize critical sections
    class AutoLock
    {
    public:
        AutoLock(Exiv2::XmpParser::XmpLockFct xmpLockFct, void* pLockData)
            : xmpLockFct_(xmpLockFct), pLockData_(pLockData)
        {
            if (xmpLockFct_) xmpLockFct_(pLockData_, true);
        }
        ~AutoLock()
        {
            if (xmpLockFct_) xmpLockFct_(pLockData_, false);
        }

        AutoLock(const AutoLock&) = delete;
        AutoLock& operator=(const AutoLock&) = delete;

    private:
        Exiv2::XmpParser::XmpLockFct xmpLockFct_;
        void* pLockData_;
    };
}  // namespace

// *****************************************************************************
// class member definitions
namespace Exiv2 {

    //! Internal Pimpl structure of class Xmpdatum.
    struct Xmpdatum::Impl {
        Impl(const XmpKey& key, const Value* pValue);  //!< Constructor
        Impl(const Impl& rhs);                         //!< Copy constructor
        Impl& operator=(const Impl& rhs);              //!< Assignment
        ~Impl() = default;

        // DATA
        XmpKey::UniquePtr key_;                          //!< Key
        Value::UniquePtr  value_;                        //!< Value
    };

    Xmpdatum::Impl::Impl(const XmpKey& key, const Value* pValue)
        : key_(key.clone())
    {
        if (pValue) value_ = pValue->clone();
    }

    Xmpdatum::Impl::Impl(const Impl& rhs)
    {
        if (rhs.key_)
            key_ = rhs.key_->clone();  // deep copy
        if (rhs.value_)
            value_ = rhs.value_->clone();  // deep copy
    }

    Xmpdatum::Impl& Xmpdatum::Impl::operator=(const Impl& rhs)
    {
        if (this == &rhs) return *this;
        key_.reset();
        if (rhs.key_)
            key_ = rhs.key_->clone();  // deep copy
        value_.reset();
        if (rhs.value_)
            value_ = rhs.value_->clone();  // deep copy
        return *this;
    }

    Xmpdatum::Xmpdatum(const XmpKey& key, const Value* pValue)
        : p_(std::make_unique<Impl>(key, pValue))
    {
    }

    Xmpdatum::Xmpdatum(const Xmpdatum& rhs)
        : Metadatum(rhs), p_(std::make_unique<Impl>(*rhs.p_))
    {
    }

    Xmpdatum& Xmpdatum::operator=(const Xmpdatum& rhs)
    {
        if (this == &rhs) return *this;
        Metadatum::operator=(rhs);
        *p_ = *rhs.p_;
        return *this;
    }

    Xmpdatum::~Xmpdatum() = default;

    std::string Xmpdatum::key() const { return p_->key_ ? p_->key_->key() : ""; }

    const char* Xmpdatum::familyName() const { return p_->key_ ? p_->key_->familyName() : ""; }

    std::string Xmpdatum::groupName() const { return p_->key_ ? p_->key_->groupName() : ""; }

    std::string Xmpdatum::tagName() const { return p_->key_ ? p_->key_->tagName() : ""; }

    std::string Xmpdatum::tagLabel() const { return p_->key_ ? p_->key_->tagLabel() : ""; }

    uint16_t Xmpdatum::tag() const { return p_->key_ ? p_->key_->tag() : 0; }

    TypeId Xmpdatum::typeId() const { return p_->value_ ? p_->value_->typeId() : invalidTypeId; }

    const char* Xmpdatum::typeName() const
    {
        return TypeInfo::typeName(typeId());
    }

    long Xmpdatum::typeSize() const
    {
        return 0;
    }

    size_t Xmpdatum::count() const { return p_->value_ ? p_->value_->count() : 0; }

    long Xmpdatum::size() const { return p_->value_ ? static_cast<long>(p_->value_->size()) : 0; }

    std::string Xmpdatum::toString() const { return p_->value_ ? p_->value_->toString() : ""; }

    std::string Xmpdatum::toString(long n) const { return p_->value_ ? p_->value_->toString(n) : ""; }

    int64_t Xmpdatum::toInt64(long n) const { return p_->value_ ? p_->value_->toInt64(n) : -1; }

    float Xmpdatum::toFloat(long n) const { return p_->value_ ? p_->value_->toFloat(n) : -1; }

    Rational Xmpdatum::toRational(long n) const { return p_->value_ ? p_->value_->toRational(n) : Rational(-1, 1); }

    Value::UniquePtr Xmpdatum::getValue() const { return p_->value_ ? p_->value_->clone() : nullptr; }

    const Value& Xmpdatum::value() const
    {
        if (!p_->value_)
<<<<<<< HEAD
            throw Error(kerValueNotSet, key());
=======
            throw Error(ErrorCode::kerValueNotSet);
>>>>>>> 173ebb29
        return *p_->value_;
    }

    long Xmpdatum::copy(byte* /*buf*/, ByteOrder /*byteOrder*/) const
    {
        throw Error(ErrorCode::kerFunctionNotSupported, "Xmpdatum::copy");
        return 0;
    }

    std::ostream& Xmpdatum::write(std::ostream& os, const ExifData*) const
    {
        return XmpProperties::printProperty(os, key(), value());
    }

    Xmpdatum& Xmpdatum::operator=(const std::string& value)
    {
        setValue(value);
        return *this;
    }

    Xmpdatum& Xmpdatum::operator=(const Value& value)
    {
        setValue(&value);
        return *this;
    }

    void Xmpdatum::setValue(const Value* pValue)
    {
        p_->value_.reset();
        if (pValue) p_->value_ = pValue->clone();
    }

    int Xmpdatum::setValue(const std::string& value)
    {
        if (!p_->value_) {
            TypeId type = xmpText;
            if (p_->key_) {
                type = XmpProperties::propertyType(*p_->key_.get());
            }
            p_->value_ = Value::create(type);
        }
        return p_->value_->read(value);
    }

    Xmpdatum& XmpData::operator[](const std::string& key)
    {
        XmpKey xmpKey(key);
        auto pos = findKey(xmpKey);
        if (pos == end()) {
            xmpMetadata_.push_back(Xmpdatum(xmpKey));
            return xmpMetadata_.back();
        }
        return *pos;
    }

    int XmpData::add(const XmpKey& key, const Value* value)
    {
        return add(Xmpdatum(key, value));
    }

    int XmpData::add(const Xmpdatum& xmpDatum)
    {
        xmpMetadata_.push_back(xmpDatum);
        return 0;
    }

    XmpData::const_iterator XmpData::findKey(const XmpKey& key) const
    {
        return std::find_if(xmpMetadata_.begin(), xmpMetadata_.end(),
                            FindXmpdatum(key));
    }

    XmpData::iterator XmpData::findKey(const XmpKey& key)
    {
        return std::find_if(xmpMetadata_.begin(), xmpMetadata_.end(),
                            FindXmpdatum(key));
    }

    void XmpData::clear()
    {
        xmpMetadata_.clear();
    }

    void XmpData::sortByKey()
    {
        std::sort(xmpMetadata_.begin(), xmpMetadata_.end(), cmpMetadataByKey);
    }

    XmpData::const_iterator XmpData::begin() const
    {
        return xmpMetadata_.begin();
    }

    XmpData::const_iterator XmpData::end() const
    {
        return xmpMetadata_.end();
    }

    bool XmpData::empty() const
    {
        return count() == 0;
    }

    long XmpData::count() const
    {
        return static_cast<long>(xmpMetadata_.size());
    }

    XmpData::iterator XmpData::begin()
    {
        return xmpMetadata_.begin();
    }

    XmpData::iterator XmpData::end()
    {
        return xmpMetadata_.end();
    }

    XmpData::iterator XmpData::erase(XmpData::iterator pos) {
        return xmpMetadata_.erase(pos);
    }

    void XmpData::eraseFamily(XmpData::iterator& pos)
    {
        // https://github.com/Exiv2/exiv2/issues/521
        // delete 'children' of XMP composites (XmpSeq and XmpBag)

        // I build a StringVector of keys to remove
        // Then I remove them with erase(....)
        // erase() has nasty side effects on its argument
        // The side effects are avoided by the two-step approach
        // https://github.com/Exiv2/exiv2/issues/560
        std::string         key(pos->key());
        std::vector<std::string> keys;
        while ( pos != xmpMetadata_.end() ) {
            if ( pos->key().find(key)==0 ) {
                keys.push_back(pos->key());
                pos++;
            } else {
                break;
            }
        }
        // now erase the family!
        for (auto&& k : keys) {
            erase(findKey(Exiv2::XmpKey(k)));
        }
    }


    bool XmpParser::initialized_ = false;
    XmpParser::XmpLockFct XmpParser::xmpLockFct_ = nullptr;
    void* XmpParser::pLockData_ = nullptr;

#ifdef EXV_HAVE_XMP_TOOLKIT
    bool XmpParser::initialize(XmpParser::XmpLockFct xmpLockFct, void* pLockData)
    {
        if (!initialized_) {
            xmpLockFct_ = xmpLockFct;
            pLockData_ = pLockData;
            initialized_ = SXMPMeta::Initialize();
#ifdef EXV_ADOBE_XMPSDK
            SXMPMeta::RegisterNamespace("http://ns.adobe.com/lightroom/1.0/", "lr", nullptr);
            SXMPMeta::RegisterNamespace("http://rs.tdwg.org/dwc/index.htm", "dwc", nullptr);
            SXMPMeta::RegisterNamespace("http://purl.org/dc/terms/", "dcterms", nullptr);
            SXMPMeta::RegisterNamespace("http://www.digikam.org/ns/1.0/", "digiKam", nullptr);
            SXMPMeta::RegisterNamespace("http://www.digikam.org/ns/kipi/1.0/", "kipi", nullptr);
            SXMPMeta::RegisterNamespace("http://ns.microsoft.com/photo/1.0/", "MicrosoftPhoto", nullptr);
            SXMPMeta::RegisterNamespace("http://ns.acdsee.com/iptc/1.0/", "acdsee", nullptr);
            SXMPMeta::RegisterNamespace("http://iptc.org/std/Iptc4xmpExt/2008-02-29/", "iptcExt", nullptr);
            SXMPMeta::RegisterNamespace("http://ns.useplus.org/ldf/xmp/1.0/", "plus", nullptr);
            SXMPMeta::RegisterNamespace("http://ns.iview-multimedia.com/mediapro/1.0/", "mediapro", nullptr);
            SXMPMeta::RegisterNamespace("http://ns.microsoft.com/expressionmedia/1.0/", "expressionmedia", nullptr);
            SXMPMeta::RegisterNamespace("http://ns.microsoft.com/photo/1.2/", "MP", nullptr);
            SXMPMeta::RegisterNamespace("http://ns.microsoft.com/photo/1.2/t/RegionInfo#", "MPRI", nullptr);
            SXMPMeta::RegisterNamespace("http://ns.microsoft.com/photo/1.2/t/Region#", "MPReg", nullptr);
            SXMPMeta::RegisterNamespace("http://ns.google.com/photos/1.0/panorama/", "GPano", nullptr);
            SXMPMeta::RegisterNamespace("http://www.metadataworkinggroup.com/schemas/regions/", "mwg-rs", nullptr);
            SXMPMeta::RegisterNamespace("http://www.metadataworkinggroup.com/schemas/keywords/", "mwg-kw", nullptr);
            SXMPMeta::RegisterNamespace("http://ns.adobe.com/xmp/sType/Area#", "stArea", nullptr);
            SXMPMeta::RegisterNamespace("http://cipa.jp/exif/1.0/", "exifEX", nullptr);
            SXMPMeta::RegisterNamespace("http://ns.adobe.com/camera-raw-saved-settings/1.0/", "crss", nullptr);
            SXMPMeta::RegisterNamespace("http://www.audio/", "audio", nullptr);
            SXMPMeta::RegisterNamespace("http://www.video/", "video", nullptr);
#else
            SXMPMeta::RegisterNamespace("http://ns.adobe.com/lightroom/1.0/", "lr");
            SXMPMeta::RegisterNamespace("http://rs.tdwg.org/dwc/index.htm", "dwc");
            SXMPMeta::RegisterNamespace("http://purl.org/dc/terms/", "dcterms");
            SXMPMeta::RegisterNamespace("http://www.digikam.org/ns/1.0/", "digiKam");
            SXMPMeta::RegisterNamespace("http://www.digikam.org/ns/kipi/1.0/", "kipi");
            SXMPMeta::RegisterNamespace("http://ns.microsoft.com/photo/1.0/", "MicrosoftPhoto");
            SXMPMeta::RegisterNamespace("http://ns.acdsee.com/iptc/1.0/", "acdsee");
            SXMPMeta::RegisterNamespace("http://iptc.org/std/Iptc4xmpExt/2008-02-29/", "iptcExt");
            SXMPMeta::RegisterNamespace("http://ns.useplus.org/ldf/xmp/1.0/", "plus");
            SXMPMeta::RegisterNamespace("http://ns.iview-multimedia.com/mediapro/1.0/", "mediapro");
            SXMPMeta::RegisterNamespace("http://ns.microsoft.com/expressionmedia/1.0/", "expressionmedia");
            SXMPMeta::RegisterNamespace("http://ns.microsoft.com/photo/1.2/", "MP");
            SXMPMeta::RegisterNamespace("http://ns.microsoft.com/photo/1.2/t/RegionInfo#", "MPRI");
            SXMPMeta::RegisterNamespace("http://ns.microsoft.com/photo/1.2/t/Region#", "MPReg");
            SXMPMeta::RegisterNamespace("http://ns.google.com/photos/1.0/panorama/", "GPano");
            SXMPMeta::RegisterNamespace("http://www.metadataworkinggroup.com/schemas/regions/", "mwg-rs");
            SXMPMeta::RegisterNamespace("http://www.metadataworkinggroup.com/schemas/keywords/", "mwg-kw");
            SXMPMeta::RegisterNamespace("http://ns.adobe.com/xmp/sType/Area#", "stArea");
            SXMPMeta::RegisterNamespace("http://cipa.jp/exif/1.0/", "exifEX");
            SXMPMeta::RegisterNamespace("http://ns.adobe.com/camera-raw-saved-settings/1.0/", "crss");
            SXMPMeta::RegisterNamespace("http://www.audio/", "audio");
            SXMPMeta::RegisterNamespace("http://www.video/", "video");
#endif
        }
        return initialized_;
    }
#else
    bool XmpParser::initialize(XmpParser::XmpLockFct, void* )
    {
        initialized_ = true;
        return initialized_;
    }
#endif

#ifdef EXV_HAVE_XMP_TOOLKIT
    static XMP_Status nsDumper
    ( void*           refCon
    , XMP_StringPtr   buffer
    , XMP_StringLen   bufferSize
    ) {
        XMP_Status result = 0 ;
        std::string out(buffer,bufferSize);

        // remove blanks: http://stackoverflow.com/questions/83439/remove-spaces-from-stdstring-in-c
        out.erase(std::remove_if(out.begin(), out.end(), isspace), out.end());

        bool bURI = out.find("http://") != std::string::npos   ;
        bool bNS  = out.find(':') != std::string::npos && !bURI;

        // pop trailing ':' on a namespace
        if ( bNS && !out.empty() ) {
            std::size_t length = out.length();
            if ( out[length-1] == ':' ) out = out.substr(0,length-1);
        }

        if ( bURI || bNS ) {
            auto p = static_cast<std::map<std::string, std::string>*>(refCon);
            std::map<std::string,std::string>& m = *p;

            std::string b;
            if ( bNS ) {  // store the NS in dict[""]
                m[b]=out;
            } else if ( m.find(b) != m.end() ) {  // store dict[uri] = dict[""]
                m[m[b]]=out;
                m.erase(b);
            }
        }
        return result;
    }
#endif

#ifdef EXV_HAVE_XMP_TOOLKIT
    void XmpParser::registeredNamespaces(Exiv2::Dictionary& dict)
    {
        bool bInit = !initialized_;
        try {
            if (bInit) initialize();
            SXMPMeta::DumpNamespaces(nsDumper,&dict);
            if (bInit) terminate();
        } catch (const XMP_Error& e) {
            throw Error(ErrorCode::kerXMPToolkitError, e.GetID(), e.GetErrMsg());
        }
    }
#else
    void XmpParser::registeredNamespaces(Exiv2::Dictionary&){}
#endif

    void XmpParser::terminate()
    {
        XmpProperties::unregisterNs();
        if (initialized_) {
#ifdef EXV_HAVE_XMP_TOOLKIT
            SXMPMeta::Terminate();
#endif
            initialized_ = false;
        }
    }

#ifdef EXV_HAVE_XMP_TOOLKIT
    void XmpParser::registerNs(const std::string& ns,
                               const std::string& prefix)
    {
        try {
            initialize();
            AutoLock autoLock(xmpLockFct_, pLockData_);
            SXMPMeta::DeleteNamespace(ns.c_str());
#ifdef EXV_ADOBE_XMPSDK
            SXMPMeta::RegisterNamespace(ns.c_str(), prefix.c_str(), nullptr);
#else
            SXMPMeta::RegisterNamespace(ns.c_str(), prefix.c_str());
#endif
        }
        catch (const XMP_Error& /* e */) {
            // throw Error(ErrorCode::kerXMPToolkitError, e.GetID(), e.GetErrMsg());
        }
    } // XmpParser::registerNs
#else
    void XmpParser::registerNs(const std::string& /*ns*/,
                               const std::string& /*prefix*/)
    {
        initialize();
    } // XmpParser::registerNs
#endif

    void XmpParser::unregisterNs(const std::string& /*ns*/)
    {
#ifdef EXV_HAVE_XMP_TOOLKIT
        try {
// Throws XMP Toolkit error 8: Unimplemented method XMPMeta::DeleteNamespace
//          SXMPMeta::DeleteNamespace(ns.c_str());
        }
        catch (const XMP_Error& e) {
            throw Error(ErrorCode::kerXMPToolkitError, e.GetID(), e.GetErrMsg());
        }
#endif
    } // XmpParser::unregisterNs

#ifdef EXV_HAVE_XMP_TOOLKIT
    int XmpParser::decode(      XmpData&     xmpData,
                          const std::string& xmpPacket)
    { try {
        xmpData.clear();
        xmpData.setPacket(xmpPacket);
        if (xmpPacket.empty()) return 0;

        if (!initialize()) {
#ifndef SUPPRESS_WARNINGS
            EXV_ERROR << "XMP toolkit initialization failed.\n";
#endif
            return 2;
        }

        // Make sure the unterminated substring is used
        size_t len = xmpPacket.size();
        while (len > 0 && 0 == xmpPacket[len - 1]) --len;

        XMLValidator::check(xmpPacket.data(), len);
        SXMPMeta meta(xmpPacket.data(), static_cast<XMP_StringLen>(len));
        SXMPIterator iter(meta);
        std::string schemaNs, propPath, propValue;
        XMP_OptionBits opt = 0;
        while (iter.Next(&schemaNs, &propPath, &propValue, &opt)) {
            printNode(schemaNs, propPath, propValue, opt);
            if (XMP_PropIsAlias(opt)) {
                throw Error(ErrorCode::kerAliasesNotSupported, schemaNs, propPath, propValue);
                continue;
            }
            if (XMP_NodeIsSchema(opt)) {
                // Register unknown namespaces with Exiv2
                // (Namespaces are automatically registered with the XMP Toolkit)
                if (XmpProperties::prefix(schemaNs).empty()) {
                    std::string prefix;
                    bool ret = SXMPMeta::GetNamespacePrefix(schemaNs.c_str(), &prefix);
                    if (!ret) throw Error(ErrorCode::kerSchemaNamespaceNotRegistered, schemaNs);
                    prefix = prefix.substr(0, prefix.size() - 1);
                    XmpProperties::registerNs(schemaNs, prefix);
                }
                continue;
            }
            auto key = makeXmpKey(schemaNs, propPath);
            if (XMP_ArrayIsAltText(opt)) {
                // Read Lang Alt property
                auto val = std::make_unique<LangAltValue>();
                XMP_Index count = meta.CountArrayItems(schemaNs.c_str(), propPath.c_str());
                while (count-- > 0) {
                    // Get the text
                    bool haveNext = iter.Next(&schemaNs, &propPath, &propValue, &opt);
                    printNode(schemaNs, propPath, propValue, opt);
                    if (   !haveNext
                        || !XMP_PropIsSimple(opt)
                        || !XMP_PropHasLang(opt)) {
                        throw Error(ErrorCode::kerDecodeLangAltPropertyFailed, propPath, opt);
                    }
                    const std::string text = propValue;
                    // Get the language qualifier
                    haveNext = iter.Next(&schemaNs, &propPath, &propValue, &opt);
                    printNode(schemaNs, propPath, propValue, opt);
                    if (   !haveNext
                        || !XMP_PropIsSimple(opt)
                        || !XMP_PropIsQualifier(opt)
                        || propPath.substr(propPath.size() - 8, 8) != "xml:lang") {
                        throw Error(ErrorCode::kerDecodeLangAltQualifierFailed, propPath, opt);
                    }
                    val->value_[propValue] = text;
                }
                xmpData.add(*key, val.get());
                continue;
            }
            if (    XMP_PropIsArray(opt)
                && !XMP_PropHasQualifiers(opt)
                && !XMP_ArrayIsAltText(opt)) {
                // Check if all elements are simple
                bool simpleArray = true;
                SXMPIterator aIter(meta, schemaNs.c_str(), propPath.c_str());
                std::string aSchemaNs, aPropPath, aPropValue;
                XMP_OptionBits aOpt = 0;
                while (aIter.Next(&aSchemaNs, &aPropPath, &aPropValue, &aOpt)) {
                    if (propPath == aPropPath) continue;
                    if (   !XMP_PropIsSimple(aOpt)
                        ||  XMP_PropHasQualifiers(aOpt)
                        ||  XMP_PropIsQualifier(aOpt)
                        ||  XMP_NodeIsSchema(aOpt)
                        ||  XMP_PropIsAlias(aOpt)) {
                        simpleArray = false;
                        break;
                    }
                }
                if (simpleArray) {
                    // Read the array into an XmpArrayValue
                    auto val = std::make_unique<XmpArrayValue>(arrayValueTypeId(opt));
                    XMP_Index count = meta.CountArrayItems(schemaNs.c_str(), propPath.c_str());
                    while (count-- > 0) {
                        iter.Next(&schemaNs, &propPath, &propValue, &opt);
                        printNode(schemaNs, propPath, propValue, opt);
                        val->read(propValue);
                    }
                    xmpData.add(*key, val.get());
                    continue;
                }
            }

            auto val = std::make_unique<XmpTextValue>();
            if (XMP_PropIsStruct(opt) || XMP_PropIsArray(opt)) {
                // Create a metadatum with only XMP options
                val->setXmpArrayType(xmpArrayType(opt));
                val->setXmpStruct(xmpStruct(opt));
                xmpData.add(*key, val.get());
                continue;
            }
            if (XMP_PropIsSimple(opt) || XMP_PropIsQualifier(opt)) {
                val->read(propValue);
                xmpData.add(*key, val.get());
                continue;
            }
            // Don't let any node go by unnoticed
            throw Error(ErrorCode::kerUnhandledXmpNode, key->key(), opt);
        } // iterate through all XMP nodes

        return 0;
    }
#ifndef SUPPRESS_WARNINGS
    catch (const XMP_Error& e) {
        EXV_ERROR << Error(ErrorCode::kerXMPToolkitError, e.GetID(), e.GetErrMsg()) << "\n";
        xmpData.clear();
        return 3;
    }
#else
    catch (const XMP_Error&) {
        xmpData.clear();
        return 3;
    }
#endif // SUPPRESS_WARNINGS
    } // XmpParser::decode
#else
    int XmpParser::decode(      XmpData&     xmpData,
                          const std::string& xmpPacket)
    {
        xmpData.clear();
        if (!xmpPacket.empty()) {
#ifndef SUPPRESS_WARNINGS
            EXV_WARNING << "XMP toolkit support not compiled in.\n";
#endif
        }
        return 1;
    } // XmpParser::decode
#endif // !EXV_HAVE_XMP_TOOLKIT

#ifdef EXV_HAVE_XMP_TOOLKIT
    int XmpParser::encode(      std::string& xmpPacket,
                          const XmpData&     xmpData,
                                uint16_t     formatFlags,
                                uint32_t     padding)
    { try {
        if (xmpData.empty()) {
            xmpPacket.clear();
            return 0;
        }

        if (!initialize()) {
#ifndef SUPPRESS_WARNINGS
            EXV_ERROR << "XMP toolkit initialization failed.\n";
#endif
            return 2;
        }
        // Register custom namespaces with XMP-SDK
        for (auto&& i : XmpProperties::nsRegistry_) {
#ifdef EXIV2_DEBUG_MESSAGES
            std::cerr << "Registering " << i.second.prefix_ << " : " << i.first << "\n";
#endif
            registerNs(i.first, i.second.prefix_);
        }
        SXMPMeta meta;
        for (auto&& i : xmpData) {
            const std::string ns = XmpProperties::ns(i.groupName());
            XMP_OptionBits options = 0;

            if (i.typeId() == langAlt) {
                // Encode Lang Alt property
                const auto la = dynamic_cast<const LangAltValue*>(&i.value());
                if (!la)
                    throw Error(ErrorCode::kerEncodeLangAltPropertyFailed, i.key());

                int idx = 1;
                for (auto&& k : la->value_) {
                    if (!k.second.empty()) {  // remove lang specs with no value
                        printNode(ns, i.tagName(), k.second, 0);
                        meta.AppendArrayItem(ns.c_str(), i.tagName().c_str(), kXMP_PropArrayIsAlternate,
                                             k.second.c_str());
                        const std::string item = i.tagName() + "[" + toString(idx++) + "]";
                        meta.SetQualifier(ns.c_str(), item.c_str(), kXMP_NS_XML, "lang", k.first.c_str());
                    }
                }
                continue;
            }

            // Todo: Xmpdatum should have an XmpValue, not a Value
            const auto val = dynamic_cast<const XmpValue*>(&i.value());
            if (!val)
                throw Error(ErrorCode::kerInvalidKeyXmpValue, i.key(), i.typeName());
            options =   xmpArrayOptionBits(val->xmpArrayType())
                      | xmpArrayOptionBits(val->xmpStruct());
            if (i.typeId() == xmpBag || i.typeId() == xmpSeq || i.typeId() == xmpAlt) {
                printNode(ns, i.tagName(), "", options);
                meta.SetProperty(ns.c_str(), i.tagName().c_str(), nullptr, options);
                for (size_t idx = 0; idx < i.count(); ++idx) {
                    const std::string item = i.tagName() + "[" + toString(idx + 1) + "]";
                    printNode(ns, item, i.toString(static_cast<long>(idx)), 0);
                    meta.SetProperty(ns.c_str(), item.c_str(), i.toString(static_cast<long>(idx)).c_str());
                }
                continue;
            }
            if (i.typeId() == xmpText) {
                if (i.count() == 0) {
                    printNode(ns, i.tagName(), "", options);
                    meta.SetProperty(ns.c_str(), i.tagName().c_str(), nullptr, options);
                } else {
                    printNode(ns, i.tagName(), i.toString(0), options);
                    meta.SetProperty(ns.c_str(), i.tagName().c_str(), i.toString(0).c_str(), options);
                }
                continue;
            }
            // Don't let any Xmpdatum go by unnoticed
            throw Error(ErrorCode::kerUnhandledXmpdatum, i.tagName(), i.typeName());
        }
        std::string tmpPacket;
        meta.SerializeToBuffer(&tmpPacket, xmpFormatOptionBits(static_cast<XmpFormatFlags>(formatFlags)), padding); // throws
        xmpPacket = tmpPacket;

        return 0;
    }
#ifndef SUPPRESS_WARNINGS
    catch (const XMP_Error& e) {
        EXV_ERROR << Error(ErrorCode::kerXMPToolkitError, e.GetID(), e.GetErrMsg()) << "\n";
        return 3;
    }
#else
    catch (const XMP_Error&) {
        return 3;
    }
#endif // SUPPRESS_WARNINGS
    } // XmpParser::decode
#else
    int XmpParser::encode(      std::string& /*xmpPacket*/,
                          const XmpData&     xmpData,
                                uint16_t     /*formatFlags*/,
                                uint32_t     /*padding*/)
    {
        if (!xmpData.empty()) {
#ifndef SUPPRESS_WARNINGS
            EXV_WARNING << "XMP toolkit support not compiled in.\n";
#endif
        }
        return 1;
    } // XmpParser::encode
#endif // !EXV_HAVE_XMP_TOOLKIT

}                                       // namespace Exiv2

// *****************************************************************************
// local definitions
namespace {

#ifdef EXV_HAVE_XMP_TOOLKIT
    Exiv2::XmpValue::XmpStruct xmpStruct(const XMP_OptionBits& opt)
    {
        Exiv2::XmpValue::XmpStruct var(Exiv2::XmpValue::xsNone);
        if (XMP_PropIsStruct(opt)) {
            var = Exiv2::XmpValue::xsStruct;
        }
        return var;
    }

    XMP_OptionBits xmpArrayOptionBits(Exiv2::XmpValue::XmpStruct xs)
    {
        XMP_OptionBits var(0);
        switch (xs) {
        case Exiv2::XmpValue::xsNone:
            break;
        case Exiv2::XmpValue::xsStruct:
            XMP_SetOption(var, kXMP_PropValueIsStruct);
            break;
        }
        return var;
    }

    Exiv2::TypeId arrayValueTypeId(const XMP_OptionBits& opt)
    {
        Exiv2::TypeId typeId(Exiv2::invalidTypeId);
        if (XMP_PropIsArray(opt)) {
            if (XMP_ArrayIsAlternate(opt))      typeId = Exiv2::xmpAlt;
            else if (XMP_ArrayIsOrdered(opt))   typeId = Exiv2::xmpSeq;
            else if (XMP_ArrayIsUnordered(opt)) typeId = Exiv2::xmpBag;
        }
        return typeId;
    }

    Exiv2::XmpValue::XmpArrayType xmpArrayType(const XMP_OptionBits& opt)
    {
        return Exiv2::XmpValue::xmpArrayType(arrayValueTypeId(opt));
    }

    XMP_OptionBits xmpArrayOptionBits(Exiv2::XmpValue::XmpArrayType xat)
    {
        XMP_OptionBits var(0);
        switch (xat) {
        case Exiv2::XmpValue::xaNone:
            break;
        case Exiv2::XmpValue::xaAlt:
            XMP_SetOption(var, kXMP_PropValueIsArray);
            XMP_SetOption(var, kXMP_PropArrayIsAlternate);
            break;
        case Exiv2::XmpValue::xaSeq:
            XMP_SetOption(var, kXMP_PropValueIsArray);
            XMP_SetOption(var, kXMP_PropArrayIsOrdered);
            break;
        case Exiv2::XmpValue::xaBag:
            XMP_SetOption(var, kXMP_PropValueIsArray);
            break;
        }
        return var;
    }

#ifdef  EXV_ADOBE_XMPSDK
#define kXMP_WriteAliasComments  0x0400UL
#endif

    XMP_OptionBits xmpFormatOptionBits(Exiv2::XmpParser::XmpFormatFlags flags)
    {
        XMP_OptionBits var(0);
        if (flags & Exiv2::XmpParser::omitPacketWrapper)   var |= kXMP_OmitPacketWrapper;
        if (flags & Exiv2::XmpParser::readOnlyPacket)      var |= kXMP_ReadOnlyPacket;
        if (flags & Exiv2::XmpParser::useCompactFormat)    var |= kXMP_UseCompactFormat;
        if (flags & Exiv2::XmpParser::includeThumbnailPad) var |= kXMP_IncludeThumbnailPad;
        if (flags & Exiv2::XmpParser::exactPacketLength)   var |= kXMP_ExactPacketLength;
        if (flags & Exiv2::XmpParser::writeAliasComments)  var |= kXMP_WriteAliasComments;
        if (flags & Exiv2::XmpParser::omitAllFormatting)   var |= kXMP_OmitAllFormatting;
        return var;
    }

#ifdef EXIV2_DEBUG_MESSAGES
    void printNode(const std::string& schemaNs,
                   const std::string& propPath,
                   const std::string& propValue,
                   const XMP_OptionBits& opt)
    {
        static bool first = true;
        if (first) {
            first = false;
            std::cout << "ashisabsals\n"
                      << "lcqqtrgqlai\n";
        }
        enum { alia=0, sche, hasq, isqu, stru, arra,
               abag, aseq, aalt, lang, simp, len };

        std::string opts(len, '.');
        if (XMP_PropIsAlias(opt))       opts[alia] = 'X';
        if (XMP_NodeIsSchema(opt))      opts[sche] = 'X';
        if (XMP_PropHasQualifiers(opt)) opts[hasq] = 'X';
        if (XMP_PropIsQualifier(opt))   opts[isqu] = 'X';
        if (XMP_PropIsStruct(opt))      opts[stru] = 'X';
        if (XMP_PropIsArray(opt))       opts[arra] = 'X';
        if (XMP_ArrayIsUnordered(opt))  opts[abag] = 'X';
        if (XMP_ArrayIsOrdered(opt))    opts[aseq] = 'X';
        if (XMP_ArrayIsAlternate(opt))  opts[aalt] = 'X';
        if (XMP_ArrayIsAltText(opt))    opts[lang] = 'X';
        if (XMP_PropIsSimple(opt))      opts[simp] = 'X';

        std::cout << opts << " ";
        if (opts[sche] == 'X') {
            std::cout << "ns=" << schemaNs;
        }
        else {
            std::cout << propPath << " = " << propValue;
        }
        std::cout << std::endl;
    }
#else
    void printNode(const std::string& ,
                   const std::string& ,
                   const std::string& ,
                   const XMP_OptionBits& )
    {}
#endif // EXIV2_DEBUG_MESSAGES

    Exiv2::XmpKey::UniquePtr makeXmpKey(const std::string& schemaNs,
                                      const std::string& propPath)
    {
        std::string property;
        std::string::size_type idx = propPath.find(':');
        if (idx == std::string::npos) {
            throw Exiv2::Error(Exiv2::ErrorCode::kerPropertyNameIdentificationFailed, propPath, schemaNs);
        }
        // Don't worry about out_of_range, XMP parser takes care of this
        property = propPath.substr(idx + 1);
        std::string prefix = Exiv2::XmpProperties::prefix(schemaNs);
        if (prefix.empty()) {
            throw Exiv2::Error(Exiv2::ErrorCode::kerNoPrefixForNamespace, propPath, schemaNs);
        }
        return std::make_unique<Exiv2::XmpKey>(prefix, property);
    } // makeXmpKey
#endif // EXV_HAVE_XMP_TOOLKIT

}  // namespace<|MERGE_RESOLUTION|>--- conflicted
+++ resolved
@@ -369,11 +369,7 @@
     const Value& Xmpdatum::value() const
     {
         if (!p_->value_)
-<<<<<<< HEAD
-            throw Error(kerValueNotSet, key());
-=======
-            throw Error(ErrorCode::kerValueNotSet);
->>>>>>> 173ebb29
+            throw Error(ErrorCode::kerValueNotSet, key());
         return *p_->value_;
     }
 
