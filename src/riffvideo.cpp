--- conflicted
+++ resolved
@@ -21,10 +21,6 @@
 // included header files
 #include "config.h"
 
-<<<<<<< HEAD
-=======
-// #ifdef EXV_ENABLE_VIDEO
->>>>>>> f981c51e
 #include "basicio.hpp"
 #include "error.hpp"
 #include "futils.hpp"
@@ -1255,10 +1251,4 @@
   }
   return matched;
 }
-
-<<<<<<< HEAD
-}  // namespace Exiv2
-=======
-}  // namespace Exiv2
-   // #endif // EXV_ENABLE_VIDEO
->>>>>>> f981c51e
+}  // namespace Exiv2