// ***************************************************************** -*- C++ -*-
/* Spec:
 * https://learn.microsoft.com/fr-fr/windows/win32/directshow/avi-riff-file-reference
 * https://cdn.hackaday.io/files/274271173436768/avi.pdf
 * http://abcavi.kibi.ru/docs/odml1.pdf
 */
// *****************************************************************************

// included header files
#include "riffvideo.hpp"
#include "error.hpp"
#include "futils.hpp"
#include "helper_functions.hpp"

namespace Exiv2::Internal {

const std::map<std::string, std::string> infoTags = {{"AGES", "Xmp.video.Rated"},
                                                     {"CMNT", "Xmp.video.Comment"},
                                                     {"CODE", "Xmp.video.EncodedBy"},
                                                     {"COMM", "Xmp.video.Comment"},
                                                     {"DIRC", "Xmp.video.Director"},
                                                     {"DISP", "Xmp.audio.SchemeTitle"},
                                                     {"DTIM", "Xmp.video.DateTimeOriginal"},
                                                     {"GENR", "Xmp.video.Genre"},
                                                     {"IARL", "Xmp.video.ArchivalLocation"},
                                                     {"IART", "Xmp.video.Artist"},
                                                     {"IAS1", "Xmp.video.Edit1"},
                                                     {"IAS2", "Xmp.video.Edit2"},
                                                     {"IAS3", "Xmp.video.Edit3"},
                                                     {"IAS4", "Xmp.video.Edit4"},
                                                     {"IAS5", "Xmp.video.Edit5"},
                                                     {"IAS6", "Xmp.video.Edit6"},
                                                     {"IAS7", "Xmp.video.Edit7"},
                                                     {"IAS8", "Xmp.video.Edit8"},
                                                     {"IAS9", "Xmp.video.Edit9"},
                                                     {"IBSU", "Xmp.video.BaseURL"},
                                                     {"ICAS", "Xmp.audio.DefaultStream"},
                                                     {"ICDS", "Xmp.video.CostumeDesigner"},
                                                     {"ICMS", "Xmp.video.Commissioned"},
                                                     {"ICMT", "Xmp.video.Comment"},
                                                     {"ICNM", "Xmp.video.Cinematographer"},
                                                     {"ICNT", "Xmp.video.Country"},
                                                     {"ICOP", "Xmp.video.Copyright"},
                                                     {"ICRD", "Xmp.video.DateTimeDigitized"},
                                                     {"ICRP", "Xmp.video.Cropped"},
                                                     {"IDIM", "Xmp.video.Dimensions"},
                                                     {"IDPI", "Xmp.video.DotsPerInch"},
                                                     {"IDST", "Xmp.video.DistributedBy"},
                                                     {"IEDT", "Xmp.video.EditedBy"},
                                                     {"IENC", "Xmp.video.EncodedBy"},
                                                     {"IENG", "Xmp.video.Engineer"},
                                                     {"IGNR", "Xmp.video.Genre"},
                                                     {"IKEY", "Xmp.video.PerformerKeywords"},
                                                     {"ILGT", "Xmp.video.Lightness"},
                                                     {"ILGU", "Xmp.video.LogoURL"},
                                                     {"ILIU", "Xmp.video.LogoIconURL"},
                                                     {"ILNG", "Xmp.video.Language"},
                                                     {"IMBI", "Xmp.video.InfoBannerImage"},
                                                     {"IMBU", "Xmp.video.InfoBannerURL"},
                                                     {"IMED", "Xmp.video.Medium"},
                                                     {"IMIT", "Xmp.video.InfoText"},
                                                     {"IMIU", "Xmp.video.InfoURL"},
                                                     {"IMUS", "Xmp.video.MusicBy"},
                                                     {"INAM", "Xmp.video.Title"},
                                                     {"IPDS", "Xmp.video.ProductionDesigner"},
                                                     {"IPLT", "Xmp.video.NumOfColors"},
                                                     {"IPRD", "Xmp.video.Product"},
                                                     {"IPRO", "Xmp.video.ProducedBy"},
                                                     {"IRIP", "Xmp.video.RippedBy"},
                                                     {"IRTD", "Xmp.video.Rating"},
                                                     {"ISBJ", "Xmp.video.Subject"},
                                                     {"ISFT", "Xmp.video.Software"},
                                                     {"ISGN", "Xmp.video.SecondaryGenre"},
                                                     {"ISHP", "Xmp.video.Sharpness"},
                                                     {"ISRC", "Xmp.video.Source"},
                                                     {"ISRF", "Xmp.video.SourceForm"},
                                                     {"ISTD", "Xmp.video.ProductionStudio"},
                                                     {"ISTR", "Xmp.video.Starring"},
                                                     {"ITCH", "Xmp.video.Technician"},
                                                     {"IWMU", "Xmp.video.WatermarkURL"},
                                                     {"IWRI", "Xmp.video.WrittenBy"},
                                                     {"LANG", "Xmp.video.Language"},
                                                     {"LOCA", "Xmp.video.LocationInfo"},
                                                     {"PRT1", "Xmp.video.Part"},
                                                     {"PRT2", "Xmp.video.NumOfParts"},
                                                     {"RATE", "Xmp.video.Rate"},
                                                     {"STAR", "Xmp.video.Starring"},
                                                     {"STAT", "Xmp.video.Statistics"},
                                                     {"TAPE", "Xmp.video.TapeName"},
                                                     {"TCDO", "Xmp.video.EndTimecode"},
                                                     {"TCOD", "Xmp.video.StartTimecode"},
                                                     {"TITL", "Xmp.video.Title"},
                                                     {"TLEN", "Xmp.video.Length"},
                                                     {"TORG", "Xmp.video.Organization"},
                                                     {"TRCK", "Xmp.video.TrackNumber"},
                                                     {"TURL", "Xmp.video.URL"},
                                                     {"TVER", "Xmp.video.SoftwareVersion"},
                                                     {"VMAJ", "Xmp.video.VegasVersionMajor"},
                                                     {"VMIN", "Xmp.video.VegasVersionMinor"},
                                                     {"YEAR", "Xmp.video.Year"}};

const std::map<uint16_t, std::string> audioEncodingValues = {
    {0x1, "Microsoft PCM"},
    {0x2, "Microsoft ADPCM"},
    {0x3, "Microsoft IEEE float"},
    {0x4, "Compaq VSELP"},
    {0x5, "IBM CVSD"},
    {0x6, "Microsoft a-Law"},
    {0x7, "Microsoft u-Law"},
    {0x8, "Microsoft DTS"},
    {0x9, "DRM"},
    {0xa, "WMA 9 Speech"},
    {0xb, "Microsoft Windows Media RT Voice"},
    {0x10, "OKI-ADPCM"},
    {0x11, "Intel IMA/DVI-ADPCM"},
    {0x12, "Videologic Mediaspace ADPCM"},
    {0x13, "Sierra ADPCM"},
    {0x14, "Antex G.723 ADPCM"},
    {0x15, "DSP Solutions DIGISTD"},
    {0x16, "DSP Solutions DIGIFIX"},
    {0x17, "Dialoic OKI ADPCM"},
    {0x18, "Media Vision ADPCM"},
    {0x19, "HP CU"},
    {0x1a, "HP Dynamic Voice"},
    {0x20, "Yamaha ADPCM"},
    {0x21, "SONARC Speech Compression"},
    {0x22, "DSP Group True Speech"},
    {0x23, "Echo Speech Corp."},
    {0x24, "Virtual Music Audiofile AF36"},
    {0x25, "Audio Processing Tech."},
    {0x26, "Virtual Music Audiofile AF10"},
    {0x27, "Aculab Prosody 1612"},
    {0x28, "Merging Tech. LRC"},
    {0x30, "Dolby AC2"},
    {0x31, "Microsoft GSM610"},
    {0x32, "MSN Audio"},
    {0x33, "Antex ADPCME"},
    {0x34, "Control Resources VQLPC"},
    {0x35, "DSP Solutions DIGIREAL"},
    {0x36, "DSP Solutions DIGIADPCM"},
    {0x37, "Control Resources CR10"},
    {0x38, "Natural MicroSystems VBX ADPCM"},
    {0x39, "Crystal Semiconductor IMA ADPCM"},
    {0x3a, "Echo Speech ECHOSC3"},
    {0x3b, "Rockwell ADPCM"},
    {0x3c, "Rockwell DIGITALK"},
    {0x3d, "Xebec Multimedia"},
    {0x40, "Antex G.721 ADPCM"},
    {0x41, "Antex G.728 CELP"},
    {0x42, "Microsoft MSG723"},
    {0x43, "IBM AVC ADPCM"},
    {0x45, "ITU-T G.726"},
    {0x50, "Microsoft MPEG"},
    {0x51, "RT23 or PAC"},
    {0x52, "InSoft RT24"},
    {0x53, "InSoft PAC"},
    {0x55, "MP3"},
    {0x59, "Cirrus"},
    {0x60, "Cirrus Logic"},
    {0x61, "ESS Tech. PCM"},
    {0x62, "Voxware Inc."},
    {0x63, "Canopus ATRAC"},
    {0x64, "APICOM G.726 ADPCM"},
    {0x65, "APICOM G.722 ADPCM"},
    {0x66, "Microsoft DSAT"},
    {0x67, "Micorsoft DSAT DISPLAY"},
    {0x69, "Voxware Byte Aligned"},
    {0x70, "Voxware AC8"},
    {0x71, "Voxware AC10"},
    {0x72, "Voxware AC16"},
    {0x73, "Voxware AC20"},
    {0x74, "Voxware MetaVoice"},
    {0x75, "Voxware MetaSound"},
    {0x76, "Voxware RT29HW"},
    {0x77, "Voxware VR12"},
    {0x78, "Voxware VR18"},
    {0x79, "Voxware TQ40"},
    {0x7a, "Voxware SC3"},
    {0x7b, "Voxware SC3"},
    {0x80, "Soundsoft"},
    {0x81, "Voxware TQ60"},
    {0x82, "Microsoft MSRT24"},
    {0x83, "AT&T G.729A"},
    {0x84, "Motion Pixels MVI MV12"},
    {0x85, "DataFusion G.726"},
    {0x86, "DataFusion GSM610"},
    {0x88, "Iterated Systems Audio"},
    {0x89, "Onlive"},
    {0x8a, "Multitude, Inc. FT SX20"},
    {0x8b, "Infocom ITS A/S G.721 ADPCM"},
    {0x8c, "Convedia G729"},
    {0x8d, "Not specified congruency, Inc."},
    {0x91, "Siemens SBC24"},
    {0x92, "Sonic Foundry Dolby AC3 APDIF"},
    {0x93, "MediaSonic G.723"},
    {0x94, "Aculab Prosody 8kbps"},
    {0x97, "ZyXEL ADPCM"},
    {0x98, "Philips LPCBB"},
    {0x99, "Studer Professional Audio Packed"},
    {0xa0, "Malden PhonyTalk"},
    {0xa1, "Racal Recorder GSM"},
    {0xa2, "Racal Recorder G720.a"},
    {0xa3, "Racal G723.1"},
    {0xa4, "Racal Tetra ACELP"},
    {0xb0, "NEC AAC NEC Corporation"},
    {0xff, "AAC"},
    {0x100, "Rhetorex ADPCM"},
    {0x101, "IBM u-Law"},
    {0x102, "IBM a-Law"},
    {0x103, "IBM ADPCM"},
    {0x111, "Vivo G.723"},
    {0x112, "Vivo Siren"},
    {0x120, "Philips Speech Processing CELP"},
    {0x121, "Philips Speech Processing GRUNDIG"},
    {0x123, "Digital G.723"},
    {0x125, "Sanyo LD ADPCM"},
    {0x130, "Sipro Lab ACEPLNET"},
    {0x131, "Sipro Lab ACELP4800"},
    {0x132, "Sipro Lab ACELP8V3"},
    {0x133, "Sipro Lab G.729"},
    {0x134, "Sipro Lab G.729A"},
    {0x135, "Sipro Lab Kelvin"},
    {0x136, "VoiceAge AMR"},
    {0x140, "Dictaphone G.726 ADPCM"},
    {0x150, "Qualcomm PureVoice"},
    {0x151, "Qualcomm HalfRate"},
    {0x155, "Ring Zero Systems TUBGSM"},
    {0x160, "Microsoft Audio1"},
    {0x161, "Windows Media Audio V2 V7 V8 V9 / DivX audio (WMA) / Alex AC3 Audio"},
    {0x162, "Windows Media Audio Professional V9"},
    {0x163, "Windows Media Audio Lossless V9"},
    {0x164, "WMA Pro over S/PDIF"},
    {0x170, "UNISYS NAP ADPCM"},
    {0x171, "UNISYS NAP ULAW"},
    {0x172, "UNISYS NAP ALAW"},
    {0x173, "UNISYS NAP 16K"},
    {0x174, "MM SYCOM ACM SYC008 SyCom Technologies"},
    {0x175, "MM SYCOM ACM SYC701 G726L SyCom Technologies"},
    {0x176, "MM SYCOM ACM SYC701 CELP54 SyCom Technologies"},
    {0x177, "MM SYCOM ACM SYC701 CELP68 SyCom Technologies"},
    {0x178, "Knowledge Adventure ADPCM"},
    {0x180, "Fraunhofer IIS MPEG2AAC"},
    {0x190, "Digital Theater Systems DTS DS"},
    {0x200, "Creative Labs ADPCM"},
    {0x202, "Creative Labs FASTSPEECH8"},
    {0x203, "Creative Labs FASTSPEECH10"},
    {0x210, "UHER ADPCM"},
    {0x215, "Ulead DV ACM"},
    {0x216, "Ulead DV ACM"},
    {0x220, "Quarterdeck Corp."},
    {0x230, "I-Link VC"},
    {0x240, "Aureal Semiconductor Raw Sport"},
    {0x241, "ESST AC3"},
    {0x250, "Interactive Products HSX"},
    {0x251, "Interactive Products RPELP"},
    {0x260, "Consistent CS2"},
    {0x270, "Sony SCX"},
    {0x271, "Sony SCY"},
    {0x272, "Sony ATRAC3"},
    {0x273, "Sony SPC"},
    {0x280, "TELUM Telum Inc."},
    {0x281, "TELUMIA Telum Inc."},
    {0x285, "Norcom Voice Systems ADPCM"},
    {0x300, "Fujitsu FM TOWNS SND"},
    {0x301, "Fujitsu (not specified)"},
    {0x302, "Fujitsu (not specified)"},
    {0x303, "Fujitsu (not specified)"},
    {0x304, "Fujitsu (not specified)"},
    {0x305, "Fujitsu (not specified)"},
    {0x306, "Fujitsu (not specified)"},
    {0x307, "Fujitsu (not specified)"},
    {0x308, "Fujitsu (not specified)"},
    {0x350, "Micronas Semiconductors, Inc. Development"},
    {0x351, "Micronas Semiconductors, Inc. CELP833"},
    {0x400, "Brooktree Digital"},
    {0x401, "Intel Music Coder (IMC)"},
    {0x402, "Ligos Indeo Audio"},
    {0x450, "QDesign Music"},
    {0x500, "On2 VP7 On2 Technologies"},
    {0x501, "On2 VP6 On2 Technologies"},
    {0x680, "AT&T VME VMPCM"},
    {0x681, "AT&T TCP"},
    {0x700, "YMPEG Alpha (dummy for MPEG-2 compressor)"},
    {0x8ae, "ClearJump LiteWave (lossless)"},
    {0x1000, "Olivetti GSM"},
    {0x1001, "Olivetti ADPCM"},
    {0x1002, "Olivetti CELP"},
    {0x1003, "Olivetti SBC"},
    {0x1004, "Olivetti OPR"},
    {0x1100, "Lernout & Hauspie"},
    {0x1101, "Lernout & Hauspie CELP codec"},
    {0x1102, "Lernout & Hauspie SBC codec"},
    {0x1103, "Lernout & Hauspie SBC codec"},
    {0x1104, "Lernout & Hauspie SBC codec"},
    {0x1400, "Norris Comm. Inc."},
    {0x1401, "ISIAudio"},
    {0x1500, "AT&T Soundspace Music Compression"},
    {0x181c, "VoxWare RT24 speech codec"},
    {0x181e, "Lucent elemedia AX24000P Music codec"},
    {0x1971, "Sonic Foundry LOSSLESS"},
    {0x1979, "Innings Telecom Inc. ADPCM"},
    {0x1c07, "Lucent SX8300P speech codec"},
    {0x1c0c, "Lucent SX5363S G.723 compliant codec"},
    {0x1f03, "CUseeMe DigiTalk (ex-Rocwell)"},
    {0x1fc4, "NCT Soft ALF2CD ACM"},
    {0x2000, "FAST Multimedia DVM"},
    {0x2001, "Dolby DTS (Digital Theater System)"},
    {0x2002, "RealAudio 1 / 2 14.4"},
    {0x2003, "RealAudio 1 / 2 28.8"},
    {0x2004, "RealAudio G2 / 8 Cook (low bitrate)"},
    {0x2005, "RealAudio 3 / 4 / 5 Music (DNET)"},
    {0x2006, "RealAudio 10 AAC (RAAC)"},
    {0x2007, "RealAudio 10 AAC+ (RACP)"},
    {0x2500, "Reserved range to 0x2600 Microsoft"},
    {0x3313, "makeAVIS (ffvfw fake AVI sound from AviSynth scripts)"},
    {0x4143, "Divio MPEG-4 AAC audio"},
    {0x4201, "Nokia adaptive multirate"},
    {0x4243, "Divio G726 Divio, Inc."},
    {0x434c, "LEAD Speech"},
    {0x564c, "LEAD Vorbis"},
    {0x5756, "WavPack Audio"},
    {0x674f, "Ogg Vorbis (mode 1)"},
    {0x6750, "Ogg Vorbis (mode 2)"},
    {0x6751, "Ogg Vorbis (mode 3)"},
    {0x676f, "Ogg Vorbis (mode 1+)"},
    {0x6770, "Ogg Vorbis (mode 2+)"},
    {0x6771, "Ogg Vorbis (mode 3+)"},
    {0x7000, "3COM NBX 3Com Corporation"},
    {0x706d, "FAAD AAC"},
    {0x7a21, "GSM-AMR (CBR, no SID)"},
    {0x7a22, "GSM-AMR (VBR, including SID)"},
    {0xa100, "Comverse Infosys Ltd. G723 1"},
    {0xa101, "Comverse Infosys Ltd. AVQSBC"},
    {0xa102, "Comverse Infosys Ltd. OLDSBC"},
    {0xa103, "Symbol Technologies G729A"},
    {0xa104, "VoiceAge AMR WB VoiceAge Corporation"},
    {0xa105, "Ingenient Technologies Inc. G726"},
    {0xa106, "ISO/MPEG-4 advanced audio Coding"},
    {0xa107, "Encore Software Ltd G726"},
    {0xa109, "Speex ACM Codec xiph.org"},
    {0xdfac, "DebugMode SonicFoundry Vegas FrameServer ACM Codec"},
    {0xe708, "Unknown -"},
    {0xf1ac, "Free Lossless Audio Codec FLAC"},
    {0xfffe, "Extensible"},
    {0xffff, "Development"}};

}  // namespace Exiv2::Internal
// *****************************************************************************
// class member definitions

namespace Exiv2 {

enum streamTypeInfo { Audio = 1, MIDI, Text, Video };

RiffVideo::RiffVideo(BasicIo::UniquePtr io) : Image(ImageType::riff, mdNone, std::move(io)) {
}  // RiffVideo::RiffVideo

std::string RiffVideo::mimeType() const {
  return "video/riff";
}

void RiffVideo::printStructure(std::ostream& out, PrintStructureOption option, size_t depth) {
  if (io_->open() != 0) {
    throw Error(ErrorCode::kerDataSourceOpenFailed, io_->path(), strError());
  }
}  // RiffVideo::printStructure

void RiffVideo::writeMetadata() {
}  // RiffVideo::writeMetadata

void RiffVideo::readMetadata() {
  if (io_->open() != 0)
    throw Error(ErrorCode::kerDataSourceOpenFailed, io_->path(), strError());

  // Ensure that this is the correct image type
  if (!isRiffType(*io_, false)) {
    if (io_->error() || io_->eof())
      throw Error(ErrorCode::kerFailedToReadImageData);
    throw Error(ErrorCode::kerNotAnImage, "RIFF");
  }

  IoCloser closer(*io_);
  clearMetadata();

  xmpData_["Xmp.video.FileSize"] = io_->size();
  xmpData_["Xmp.video.MimeType"] = mimeType();

  HeaderReader header(io_);
  xmpData_["Xmp.video.Container"] = header.getId();

  DataBuf FileType = io_->read(DWORD);
  xmpData_["Xmp.video.FileType"] = FileType.data();

  decodeBlocks();
}  // RiffVideo::readMetadata

RiffVideo::HeaderReader::HeaderReader(BasicIo::UniquePtr& io) {
  if (io->size() >= io->tell() + DWORD + DWORD) {
    DataBuf IdBuf_ = io->read(DWORD);
    id_ = Exiv2::toString(IdBuf_.data());

    size_ = readDWORDTag(io);
  }
}

bool RiffVideo::equal(const std::string& str1, const std::string& str2) {
  if (str1.size() != str2.size())
    return false;
  for (size_t i = 0; i < str1.size(); i++)
    if (toupper(str1[i]) != str2[i])
      return false;
  return true;
}

void RiffVideo::readList(HeaderReader& header_) {
  DataBuf FormTypeBuf_ = io_->read(DWORD);

#ifdef EXIV2_DEBUG_MESSAGES
  EXV_DEBUG << "-> Reading list : id= " << header_.getId() << "  type= " << Exiv2::toString(FormTypeBuf_.data())
            << " size= " << header_.getSize() << "(" << io_->tell() << "/" << io_->size() << ")" << std::endl;
#endif

  if (equal(Exiv2::toString(FormTypeBuf_.data()), CHUNK_ID_INFO))
    readInfoListChunk(header_.getSize());
  else if (equal(Exiv2::toString(FormTypeBuf_.data()), CHUNK_ID_MOVI)) {
    readMoviList(header_.getSize());
  }
}

void RiffVideo::readChunk(HeaderReader& header_) {
#ifdef EXIV2_DEBUG_MESSAGES
  EXV_DEBUG << "--> Reading Chunk : [" << header_.getId() << "] size= " << header_.getSize() << "(" << io_->tell()
            << "/" << io_->size() << ")" << std::endl;
#endif
<<<<<<< HEAD
=======
          } else {
            io_->read(buf.data(), dataSize);
            xmpData_["Xmp.video.MakerNoteType"] = buf.data();
          }
        } else if (tagID == 0x0002) {
          while (dataSize) {
            std::memset(buf.data(), 0x0, buf.size());
            io_->read(buf.data(), 1);
            str[(RIFF_TAG_SIZE - dataSize) * 2] = static_cast<char>(Exiv2::getULong(buf.data(), littleEndian) + 48);
            --dataSize;
          }
          xmpData_["Xmp.video.MakerNoteVersion"] = str;
        }
      }
    } else if (equalsRiffTag(buf, "NCTG")) {
      while (temp > 3) {
        std::memset(buf.data(), 0x0, buf.size());
        io_->read(buf.data(), 2);
        tagID = Exiv2::getULong(buf.data(), littleEndian);
        io_->read(buf.data(), 2);
        dataSize = Exiv2::getULong(buf.data(), littleEndian);
        temp -= (RIFF_TAG_SIZE + dataSize);
        td = Exiv2::find(nikonAVITags, tagID);

        if (dataSize <= 0) {
#ifndef SUPPRESS_WARNINGS
          EXV_ERROR << " Makernotes found in this RIFF file are not of valid size ."
                    << " Entries considered invalid. Not Processed.\n";
#endif
        } else {
          io_->read(buf.data(), dataSize);

          switch (tagID) {
            case 0x0003:
            case 0x0004:
            case 0x0005:
            case 0x0006:
            case 0x0013:
            case 0x0014:
            case 0x0018:
            case 0x001d:
            case 0x001e:
            case 0x001f:
            case 0x0020:
              xmpData_[exvGettext(td->label_)] = buf.data();
              break;

            case 0x0007:
            case 0x0010:
            case 0x0011:
            case 0x000c:
            case 0x0012:
              xmpData_[exvGettext(td->label_)] = Exiv2::getULong(buf.data(), littleEndian);
              break;

            case 0x0008:
            case 0x0009:
            case 0x000a:
            case 0x000b:
            case 0x000f:
            case 0x001b:
            case 0x0016:
              copyTagValue(buf2, buf);
              denominator = static_cast<double>(Exiv2::getLong(buf2.data(), littleEndian));
              if (denominator != 0)
                xmpData_[exvGettext(td->label_)] = Exiv2::getLong(buf.data(), littleEndian) / denominator;
              else
                xmpData_[exvGettext(td->label_)] = 0;
              break;

            default:
              break;
          }
        }
      }
    }

    else if (equalsRiffTag(buf, "NCTH")) {  // TODO Nikon Thumbnail Image
    }

    else if (equalsRiffTag(buf, "NCVW")) {  // TODO Nikon Preview Image
    }
>>>>>>> 527dc9f6

  if (equal(header_.getId(), CHUNK_ID_AVIH))
    readAviHeader();
  else if (equal(header_.getId(), CHUNK_ID_STRH))
    readStreamHeader();
  else if (equal(header_.getId(), CHUNK_ID_STRF))
    readStreamFormat(header_.getSize());
  else if (equal(header_.getId(), CHUNK_ID_FMT)) {
    streamType_ = Audio;
    readStreamFormat(header_.getSize());
  } else if (equal(header_.getId(), CHUNK_ID_STRD))
    readStreamData(header_.getSize());
  else if (equal(header_.getId(), CHUNK_ID_STRN))
    StreamName(header_.getSize());
  else if (equal(header_.getId(), CHUNK_ID_VPRP))
    readVPRPChunk(header_.getSize());
  else if (equal(header_.getId(), CHUNK_ID_IDX1))
    readIndexChunk(header_.getSize());
  else if (equal(header_.getId(), CHUNK_ID_DATA))
    readDataChunk(header_.getSize());
  else if (equal(header_.getId(), CHUNK_ID_JUNK))
    readJunk(header_.getSize());
  else {
#ifdef EXIV2_DEBUG_MESSAGES
    EXV_DEBUG << "--> Ignoring Chunk : " << header_.getId() << "] size= " << header_.getSize() << "(" << io_->tell()
              << "/" << io_->size() << ")" << std::endl;
#endif
    io_->seekOrThrow(io_->tell() + header_.getSize(), BasicIo::beg, ErrorCode::kerFailedToReadImageData);
  }
}

void RiffVideo::decodeBlocks() {
  HeaderReader header(io_);
  if (equal(header.getId(), CHUNK_ID_LIST)) {
    readList(header);
  } else {
    readChunk(header);
  }
<<<<<<< HEAD

  if (!io_->eof() && io_->tell() < io_->size()) {
    decodeBlocks();
=======
}  // RiffVideo::nikonTagsHandler

void RiffVideo::infoTagsHandler() {
  const size_t bufMinSize = 10000;
  DataBuf buf(bufMinSize);
  io_->seek(-12, BasicIo::cur);
  io_->read(buf.data(), RIFF_TAG_SIZE);
  uint32_t infoSize, size = Exiv2::getULong(buf.data(), littleEndian);
  uint32_t size_external = size;
  const TagVocabulary* tv;

  uint64_t cur_pos = io_->tell();
  io_->read(buf.data(), RIFF_TAG_SIZE);
  size -= RIFF_TAG_SIZE;

  while (size >= RIFF_TAG_SIZE) {
    io_->read(buf.data(), RIFF_TAG_SIZE);
    size -= RIFF_TAG_SIZE;
    if (!Exiv2::getULong(buf.data(), littleEndian))
      break;
    tv = Exiv2::find(infoTags, Exiv2::toString(buf.data()));
    io_->read(buf.data(), RIFF_TAG_SIZE);
    size -= RIFF_TAG_SIZE;
    infoSize = Exiv2::getULong(buf.data(), littleEndian);

    size -= infoSize;
    io_->read(buf.data(), infoSize);
    if (infoSize < RIFF_TAG_SIZE)
      buf.data()[infoSize] = '\0';

    if (tv)
      xmpData_[exvGettext(tv->label_)] = buf.data();
    else
      continue;
>>>>>>> 527dc9f6
  }

}  // RiffVideo::decodeBlock

void RiffVideo::readAviHeader() {
#ifdef EXIV2_DEBUG_MESSAGES
  EXV_DEBUG << "--> dwMicroSecPerFrame    = " << readDWORDTag(io_) << std::endl;
  EXV_DEBUG << "--> dwMaxBytesPerSec      = " << readDWORDTag(io_) << std::endl;
  EXV_DEBUG << "--> dwPaddingGranularity  = " << readDWORDTag(io_) << std::endl;
  EXV_DEBUG << "--> dwFlags               = " << readDWORDTag(io_) << std::endl;
  EXV_DEBUG << "--> dwTotalFrames         = " << readDWORDTag(io_) << std::endl;
  EXV_DEBUG << "--> dwInitialFrames       = " << readDWORDTag(io_) << std::endl;
  EXV_DEBUG << "--> dwStreams             = " << readDWORDTag(io_) << std::endl;
  EXV_DEBUG << "--> dwSuggestedBufferSize = " << readDWORDTag(io_) << std::endl;
  EXV_DEBUG << "--> dwWidth               = " << readDWORDTag(io_) << std::endl;
  EXV_DEBUG << "--> dwHeight              = " << readDWORDTag(io_) << std::endl;
  EXV_DEBUG << "--> dwReserved1           = " << readDWORDTag(io_) << std::endl;
  EXV_DEBUG << "--> dwReserved2           = " << readDWORDTag(io_) << std::endl;
  EXV_DEBUG << "--> dwReserved3           = " << readDWORDTag(io_) << std::endl;
  EXV_DEBUG << "--> dwReserved4           = " << readDWORDTag(io_) << std::endl;
#else

  uint32_t TimeBetweenFrames = readDWORDTag(io_);
  xmpData_["Xmp.video.MicroSecPerFrame"] = TimeBetweenFrames;
  double frame_rate = 1000000. / TimeBetweenFrames;

  xmpData_["Xmp.video.MaxDataRate"] = readDWORDTag(io_);  // MaximumDataRate

  io_->seekOrThrow(io_->tell() + DWORD * 2, BasicIo::beg,
                   ErrorCode::kerFailedToReadImageData);  // ignore PaddingGranularity and Flags

  uint32_t frame_count = readDWORDTag(io_);  // TotalNumberOfFrames
  xmpData_["Xmp.video.FrameCount"] = frame_count;

  io_->seekOrThrow(io_->tell() + DWORD, BasicIo::beg,
                   ErrorCode::kerFailedToReadImageData);  // ignore NumberOfInitialFrames

  xmpData_["Xmp.audio.ChannelType"] = getStreamType(readDWORDTag(io_));  // NumberOfStreams

  xmpData_["Xmp.video.StreamCount"] = readDWORDTag(io_);  // SuggestedBufferSize

  uint32_t width = readDWORDTag(io_);
  xmpData_["Xmp.video.Width"] = width;

  uint32_t height = readDWORDTag(io_);
  xmpData_["Xmp.video.Height"] = height;

  io_->seekOrThrow(io_->tell() + DWORD * 4, BasicIo::beg,
                   ErrorCode::kerFailedToReadImageData);  // TimeScale, DataRate, StartTime, DataLength

  fillAspectRatio(width, height);
  fillDuration(frame_rate, frame_count);
#endif
}

void RiffVideo::readStreamHeader() {
  std::string stream = readStringTag(io_);
  streamType_ = (equal(stream, "VIDS")) ? Video : Audio;

#ifdef EXIV2_DEBUG_MESSAGES
  EXV_DEBUG << "--> fccType                = " << stream << std::endl;
  EXV_DEBUG << "--> fccHandler             = " << readStringTag(io_) << std::endl;
  EXV_DEBUG << "--> dwFlags                = " << readDWORDTag(io_) << std::endl;
  EXV_DEBUG << "--> wPriority              = " << readWORDTag(io_) << std::endl;
  EXV_DEBUG << "--> wLanguage              = " << readWORDTag(io_) << std::endl;
  EXV_DEBUG << "--> dwInitialFrames        = " << readDWORDTag(io_) << std::endl;  // 20
  EXV_DEBUG << "--> dwScale                = " << readDWORDTag(io_) << std::endl;
  EXV_DEBUG << "--> dwRate                 = " << readDWORDTag(io_) << std::endl;
  EXV_DEBUG << "--> dwStart                = " << readDWORDTag(io_) << std::endl;
  EXV_DEBUG << "--> dwLength               = " << readDWORDTag(io_) << std::endl;
  EXV_DEBUG << "--> dwSuggestedBufferSize  = " << readDWORDTag(io_) << std::endl;  // 40
  EXV_DEBUG << "--> dwSampleSize           = " << readDWORDTag(io_) << std::endl;
  EXV_DEBUG << "--> Left                   = " << readWORDTag(io_) << std::endl;
  EXV_DEBUG << "--> top                    = " << readWORDTag(io_) << std::endl;
  EXV_DEBUG << "--> right                  = " << readWORDTag(io_) << std::endl;
  EXV_DEBUG << "--> bottom                 = " << readWORDTag(io_) << std::endl;
  EXV_DEBUG << "--> XXXXXX                = " << readDWORDTag(io_) << std::endl;  // 56

#else

  xmpData_["Xmp.video.Codec"] = readStringTag(io_);  // DataHandler

  io_->seekOrThrow(io_->tell() + DWORD * 2 + WORD * 2, BasicIo::beg,
                   ErrorCode::kerFailedToReadImageData);  // dwFlags, wPriority, wLanguage, dwInitialFrames

  uint32_t divisor = readDWORDTag(io_);  // TimeScale

  if (divisor) {
    double rate = static_cast<double>(readDWORDTag(io_) / divisor);
    xmpData_[(streamType_ == Video) ? "Xmp.video.FrameRate" : "Xmp.audio.SampleRate"] = rate;
  }
  io_->seekOrThrow(io_->tell() + DWORD, BasicIo::beg, ErrorCode::kerFailedToReadImageData);  // dwStart

  if (divisor) {
    double frame_count = static_cast<double>(readDWORDTag(io_) / divisor);  // DataLength
    xmpData_[(streamType_ == Video) ? "Xmp.video.FrameCount" : "Xmp.audio.FrameCount"] = frame_count;
  }

  io_->seekOrThrow(io_->tell() + DWORD, BasicIo::beg, ErrorCode::kerFailedToReadImageData);  // dwSuggestedBufferSize

  xmpData_[(streamType_ == Video) ? "Xmp.video.VideoQuality" : "Xmp.video.StreamQuality"] = readDWORDTag(io_);

  xmpData_[(streamType_ == Video) ? "Xmp.video.VideoSampleSize" : "Xmp.video.StreamSampleSize"] = readDWORDTag(io_);
  io_->seekOrThrow(io_->tell() + DWORD * 2, BasicIo::beg, ErrorCode::kerFailedToReadImageData);
#endif
}

void RiffVideo::readStreamFormat(uint64_t size_) {
  // The structure of the strf chunk depends on the media type. Video streams use the BITMAPINFOHEADER structure,
  // whereas audio streams use the WAVEFORMATEX structure.

#ifdef EXIV2_DEBUG_MESSAGES
  if (streamType_ == Video) {
    EXV_DEBUG << "--> wFormatTag      = " << readWORDTag(io_) << std::endl;
    EXV_DEBUG << "--> nChannels       = " << readWORDTag(io_) << std::endl;
    EXV_DEBUG << "--> nSamplesPerSec  = " << readDWORDTag(io_) << std::endl;
    EXV_DEBUG << "--> nAvgBytesPerSec = " << readDWORDTag(io_) << std::endl;
    EXV_DEBUG << "--> nBlockAlign     = " << readWORDTag(io_) << std::endl;
    EXV_DEBUG << "--> wBitsPerSample  = " << readWORDTag(io_) << std::endl;
  } else {
    EXV_DEBUG << "--> biSize            = " << readDWORDTag(io_) << std::endl;
    EXV_DEBUG << "--> biWidth           = " << readDWORDTag(io_) << std::endl;
    EXV_DEBUG << "--> biHeight          = " << readDWORDTag(io_) << std::endl;
    EXV_DEBUG << "--> biPlanes          = " << readWORDTag(io_) << std::endl;
    EXV_DEBUG << "--> biBitCount        = " << readWORDTag(io_) << std::endl;
    EXV_DEBUG << "--> biCompression     = " << readDWORDTag(io_) << std::endl;
    EXV_DEBUG << "--> biSizeImage       = " << readDWORDTag(io_) << std::endl;
    EXV_DEBUG << "--> biXPelsPerMeter   = " << readDWORDTag(io_) << std::endl;
    EXV_DEBUG << "--> biYPelsPerMeter   = " << readDWORDTag(io_) << std::endl;
    EXV_DEBUG << "--> biClrUsed         = " << readDWORDTag(io_) << std::endl;
    EXV_DEBUG << "--> biClrImportant    = " << readDWORDTag(io_) << std::endl;
  }

#else

  if (streamType_ == Video) {
    io_->seekOrThrow(io_->tell() + DWORD * 3, BasicIo::beg,
                     ErrorCode::kerFailedToReadImageData);  // ignore biSize, biWidth, biHeight
    xmpData_["Xmp.video.Planes"] = readWORDTag(io_);
    xmpData_["Xmp.video.PixelDepth"] = readWORDTag(io_);
    xmpData_["Xmp.video.Compressor"] = readStringTag(io_);
    xmpData_["Xmp.video.ImageLength"] = readDWORDTag(io_);
    xmpData_["Xmp.video.PixelPerMeterX"] = readQWORDTag(io_);
    xmpData_["Xmp.video.PixelPerMeterY"] = readQWORDTag(io_);
    uint32_t NumOfColours = readDWORDTag(io_);
    if (NumOfColours == 0)
      xmpData_["Xmp.video.NumOfColours"] = "Unspecified";
    else
      xmpData_["Xmp.video.NumOfColours"] = NumOfColours;
    uint32_t NumIfImpColours = readDWORDTag(io_);
    if (NumIfImpColours == 0)
      xmpData_["Xmp.video.NumIfImpColours"] = "All";
    else
      xmpData_["Xmp.video.NumIfImpColours"] = NumIfImpColours;
  } else if (streamType_ == Audio) {
<<<<<<< HEAD
    uint16_t format_tag = readWORDTag(io_);
    auto it = Internal::audioEncodingValues.find(format_tag);
    if (it != Internal::audioEncodingValues.end()) {
      xmpData_["Xmp.audio.Compressor"] = it->second;
    } else {
      xmpData_["Xmp.audio.Compressor"] = format_tag;
=======
    int c = 0;
    const TagDetails* td;
    enum audioFormatTags { encoding, numberOfChannels, audioSampleRate, avgBytesPerSec = 4, bitsPerSample = 7, last };
    for (audioFormatTags tag = encoding; tag != audioFormatTags::last; tag = static_cast<audioFormatTags>(tag + 1)) {
      io_->read(buf.data(), 2);

      switch (tag) {
        case encoding:
          td = Exiv2::find(audioEncodingValues, Exiv2::getUShort(buf.data(), littleEndian));
          if (td) {
            xmpData_["Xmp.audio.Compressor"] = exvGettext(td->label_);
          } else {
            xmpData_["Xmp.audio.Compressor"] = Exiv2::getUShort(buf.data(), littleEndian);
          }
          break;
        case numberOfChannels:
          c = Exiv2::getUShort(buf.data(), littleEndian);
          if (c == 1)
            xmpData_["Xmp.audio.ChannelType"] = "Mono";
          else if (c == 2)
            xmpData_["Xmp.audio.ChannelType"] = "Stereo";
          else if (c == 5)
            xmpData_["Xmp.audio.ChannelType"] = "5.1 Surround Sound";
          else if (c == 7)
            xmpData_["Xmp.audio.ChannelType"] = "7.1 Surround Sound";
          else
            xmpData_["Xmp.audio.ChannelType"] = "Mono";
          break;
        case audioSampleRate:
          xmpData_["Xmp.audio.SampleRate"] = Exiv2::getUShort(buf.data(), littleEndian);
          break;
        case avgBytesPerSec:
          xmpData_["Xmp.audio.SampleType"] = Exiv2::getUShort(buf.data(), littleEndian);
          break;
        case bitsPerSample:
          xmpData_["Xmp.audio.BitsPerSample"] = Exiv2::getUShort(buf.data(), littleEndian);
          io_->read(buf.data(), 2);
          break;
        default:
          break;
      }
>>>>>>> 527dc9f6
    }

    xmpData_["Xmp.audio.ChannelType"] = getStreamType(readDWORDTag(io_));
    xmpData_["Xmp.audio.SampleRate"] = readDWORDTag(io_);                                      // nSamplesPerSec
    io_->seekOrThrow(io_->tell() + DWORD, BasicIo::beg, ErrorCode::kerFailedToReadImageData);  // nAvgBytesPerSec
    xmpData_["Xmp.audio.SampleType"] = readDWORDTag(io_);                                      // nBlockAlign
    xmpData_["Xmp.audio.BitsPerSample"] = readDWORDTag(io_);                                   // wBitsPerSample

#endif
  if (xmpData_["Xmp.video.FileType"].toString() == "AVI ")
    io_->seekOrThrow(io_->tell() + DWORD, BasicIo::beg, ErrorCode::kerFailedToReadImageData);  // cbSize
}
else {
  io_->seekOrThrow(io_->tell() + size_, BasicIo::beg, ErrorCode::kerFailedToReadImageData);
}

}

void RiffVideo::readStreamData(uint64_t size_) {
  io_->seekOrThrow(io_->tell() + size_, BasicIo::beg, ErrorCode::kerFailedToReadImageData);
}

void RiffVideo::StreamName(uint64_t size_) {
  // This element contains a name for the stream. That stream name should only use plain ASCII, especially not UTF-8.
  io_->seekOrThrow(io_->tell() + size_, BasicIo::beg, ErrorCode::kerFailedToReadImageData);
}

void RiffVideo::readInfoListChunk(uint64_t size_) {
  uint64_t current_size = DWORD;
  while (current_size < size_) {
    std::string type = readStringTag(io_);
    size_t size = readDWORDTag(io_);
    std::string content = readStringTag(io_, size);
    auto it = Internal::infoTags.find(type);
    if (it != Internal::infoTags.end()) {
      xmpData_[it->second] = content;
    }
    current_size += DWORD * 2 + size;
  }
}

void RiffVideo::readMoviList(uint64_t size_) {
  io_->seekOrThrow(io_->tell() + size_ - DWORD, BasicIo::beg, ErrorCode::kerFailedToReadImageData);
}

void RiffVideo::readVPRPChunk(uint64_t size_) {
#ifdef EXIV2_DEBUG_MESSAGES
  EXV_DEBUG << "--> VideoFormatToken         = " << readDWORDTag(io_) << std::endl;
  EXV_DEBUG << "--> VideoStandard            = " << readDWORDTag(io_) << std::endl;
  EXV_DEBUG << "--> VerticalRefreshRate      = " << readDWORDTag(io_) << std::endl;
  EXV_DEBUG << "--> HTotalInT                = " << readDWORDTag(io_) << std::endl;
  EXV_DEBUG << "--> VTotalInLines            = " << readDWORDTag(io_) << std::endl;
  EXV_DEBUG << "--> FrameAspectRatio Height  = " << readWORDTag(io_) << std::endl;
  EXV_DEBUG << "--> FrameAspectRatio Width   = " << readWORDTag(io_) << std::endl;
  EXV_DEBUG << "--> FrameWidthInPixels       = " << readDWORDTag(io_) << std::endl;
  EXV_DEBUG << "--> FrameHeightInLines       = " << readDWORDTag(io_) << std::endl;
  EXV_DEBUG << "--> CompressedBMHeight       = " << readDWORDTag(io_) << std::endl;
  EXV_DEBUG << "--> FieldPerFrame            = " << readDWORDTag(io_) << std::endl;
  EXV_DEBUG << "--> CompressedBMWidth        = " << readDWORDTag(io_) << std::endl;
  EXV_DEBUG << "--> ValidBMHeight            = " << readDWORDTag(io_) << std::endl;
  EXV_DEBUG << "--> ValidBMWidth             = " << readDWORDTag(io_) << std::endl;
  EXV_DEBUG << "--> ValidBMXOffset           = " << readDWORDTag(io_) << std::endl;
  EXV_DEBUG << "--> ValidBMYOffset           = " << readDWORDTag(io_) << std::endl;
  EXV_DEBUG << "--> VideoXOffsetInT          = " << readDWORDTag(io_) << std::endl;
  EXV_DEBUG << "--> VideoYValidStartLine     = " << readDWORDTag(io_) << std::endl;
#else
  io_->seekOrThrow(io_->tell() + size_, BasicIo::beg, ErrorCode::kerFailedToReadImageData);
#endif
}

void RiffVideo::readIndexChunk(uint64_t size_) {
#ifdef EXIV2_DEBUG_MESSAGES
  uint64_t current_size = 0;
  while (current_size < size_) {
    EXV_DEBUG << "--> Identifier               = " << readStringTag(io_) << "\t(" << current_size << "/" << size_ << ")"
              << std::endl;
    EXV_DEBUG << "--> Flags                    = " << readDWORDTag(io_) << "\t(" << current_size << "/" << size_ << ")"
              << std::endl;
    EXV_DEBUG << "--> Offset                   = " << readDWORDTag(io_) << "\t(" << current_size << "/" << size_ << ")"
              << std::endl;
    EXV_DEBUG << "--> Length                   = " << readDWORDTag(io_) << "\t(" << current_size << "/" << size_ << ")"
              << std::endl;
    current_size += DWORD * 4;
  }
#else
  io_->seekOrThrow(io_->tell() + size_, BasicIo::beg, ErrorCode::kerFailedToReadImageData);
#endif
}

void RiffVideo::readDataChunk(uint64_t size_) {
#ifdef EXIV2_DEBUG_MESSAGES
  EXV_DEBUG << "--> Data               = " << readStringTag(size_) << std::endl;
  if (size_ % 2 != 0) {
    EXV_DEBUG << "--> pad byte          = " << readStringTag(1) << std::endl;
  }
#else
  io_->seekOrThrow(io_->tell() + size_, BasicIo::beg, ErrorCode::kerFailedToReadImageData);
  if (size_ % 2 != 0)
    io_->seekOrThrow(io_->tell() + 1, BasicIo::beg, ErrorCode::kerFailedToReadImageData);
#endif
}

void RiffVideo::readJunk(uint64_t size_) {
  io_->seekOrThrow(io_->tell() + size_, BasicIo::beg, ErrorCode::kerFailedToReadImageData);
}

<<<<<<< HEAD
std::string RiffVideo::getStreamType(uint32_t stream) {
  if (stream == 1)
    return "Mono";
  else if (stream == 2)
    return "Stereo";
  else if (stream == 5)
    return "5.1 Surround Sound";
  else if (stream == 7)
    return "7.1 Surround Sound";
  else
    return "Mono";
}

void RiffVideo::fillDuration(double frame_rate, size_t frame_count) {
  if (frame_rate == 0)
    return;
=======
const char* RiffVideo::printAudioEncoding(uint64_t i) {
  auto td = Exiv2::find(audioEncodingValues, i);
  if (td)
    return exvGettext(td->label_);
>>>>>>> 527dc9f6

  auto duration = static_cast<uint64_t>(frame_count * 1000. / frame_rate);
  xmpData_["Xmp.video.FileDataRate"] = io_->size() / (1048576. * duration);
  xmpData_["Xmp.video.Duration"] = duration;  // Duration in number of seconds
}  // RiffVideo::fillDuration

void RiffVideo::fillAspectRatio(size_t width, size_t height) {
  if (height == 0)
    return;
  double aspectRatio = static_cast<double>(width) / height;
  aspectRatio = floor(aspectRatio * 10) / 10;
  xmpData_["Xmp.video.AspectRatio"] = aspectRatio;

  auto aR = static_cast<int>((aspectRatio * 10.0) + 0.1);

  switch (aR) {
    case 13:
      xmpData_["Xmp.video.AspectRatio"] = "4:3";
      break;
    case 17:
      xmpData_["Xmp.video.AspectRatio"] = "16:9";
      break;
    case 10:
      xmpData_["Xmp.video.AspectRatio"] = "1:1";
      break;
    case 16:
      xmpData_["Xmp.video.AspectRatio"] = "16:10";
      break;
    case 22:
      xmpData_["Xmp.video.AspectRatio"] = "2.21:1";
      break;
    case 23:
      xmpData_["Xmp.video.AspectRatio"] = "2.35:1";
      break;
    case 12:
      xmpData_["Xmp.video.AspectRatio"] = "5:4";
      break;
    default:
      xmpData_["Xmp.video.AspectRatio"] = aspectRatio;

      break;
  }
}

Image::UniquePtr newRiffInstance(BasicIo::UniquePtr io, bool /*create*/) {
  auto image = std::make_unique<RiffVideo>(std::move(io));
  if (!image->good()) {
    return nullptr;
  }
  return image;
}

bool isRiffType(BasicIo& iIo, bool advance) {
  const unsigned char RiffVideoId[4] = {'R', 'I', 'F', 'F'};
  byte buf[WORD];
  iIo.read(buf, WORD);
  if (iIo.error() || iIo.eof()) {
    return false;
  }
  bool matched = (memcmp(buf, RiffVideoId, WORD) == 0);
  if (!advance || !matched) {
    iIo.seek(-WORD, BasicIo::cur);
  }
  return matched;
}
}  // namespace Exiv2<|MERGE_RESOLUTION|>--- conflicted
+++ resolved
@@ -359,12 +359,6 @@
   return "video/riff";
 }
 
-void RiffVideo::printStructure(std::ostream& out, PrintStructureOption option, size_t depth) {
-  if (io_->open() != 0) {
-    throw Error(ErrorCode::kerDataSourceOpenFailed, io_->path(), strError());
-  }
-}  // RiffVideo::printStructure
-
 void RiffVideo::writeMetadata() {
 }  // RiffVideo::writeMetadata
 
@@ -432,91 +426,6 @@
   EXV_DEBUG << "--> Reading Chunk : [" << header_.getId() << "] size= " << header_.getSize() << "(" << io_->tell()
             << "/" << io_->size() << ")" << std::endl;
 #endif
-<<<<<<< HEAD
-=======
-          } else {
-            io_->read(buf.data(), dataSize);
-            xmpData_["Xmp.video.MakerNoteType"] = buf.data();
-          }
-        } else if (tagID == 0x0002) {
-          while (dataSize) {
-            std::memset(buf.data(), 0x0, buf.size());
-            io_->read(buf.data(), 1);
-            str[(RIFF_TAG_SIZE - dataSize) * 2] = static_cast<char>(Exiv2::getULong(buf.data(), littleEndian) + 48);
-            --dataSize;
-          }
-          xmpData_["Xmp.video.MakerNoteVersion"] = str;
-        }
-      }
-    } else if (equalsRiffTag(buf, "NCTG")) {
-      while (temp > 3) {
-        std::memset(buf.data(), 0x0, buf.size());
-        io_->read(buf.data(), 2);
-        tagID = Exiv2::getULong(buf.data(), littleEndian);
-        io_->read(buf.data(), 2);
-        dataSize = Exiv2::getULong(buf.data(), littleEndian);
-        temp -= (RIFF_TAG_SIZE + dataSize);
-        td = Exiv2::find(nikonAVITags, tagID);
-
-        if (dataSize <= 0) {
-#ifndef SUPPRESS_WARNINGS
-          EXV_ERROR << " Makernotes found in this RIFF file are not of valid size ."
-                    << " Entries considered invalid. Not Processed.\n";
-#endif
-        } else {
-          io_->read(buf.data(), dataSize);
-
-          switch (tagID) {
-            case 0x0003:
-            case 0x0004:
-            case 0x0005:
-            case 0x0006:
-            case 0x0013:
-            case 0x0014:
-            case 0x0018:
-            case 0x001d:
-            case 0x001e:
-            case 0x001f:
-            case 0x0020:
-              xmpData_[exvGettext(td->label_)] = buf.data();
-              break;
-
-            case 0x0007:
-            case 0x0010:
-            case 0x0011:
-            case 0x000c:
-            case 0x0012:
-              xmpData_[exvGettext(td->label_)] = Exiv2::getULong(buf.data(), littleEndian);
-              break;
-
-            case 0x0008:
-            case 0x0009:
-            case 0x000a:
-            case 0x000b:
-            case 0x000f:
-            case 0x001b:
-            case 0x0016:
-              copyTagValue(buf2, buf);
-              denominator = static_cast<double>(Exiv2::getLong(buf2.data(), littleEndian));
-              if (denominator != 0)
-                xmpData_[exvGettext(td->label_)] = Exiv2::getLong(buf.data(), littleEndian) / denominator;
-              else
-                xmpData_[exvGettext(td->label_)] = 0;
-              break;
-
-            default:
-              break;
-          }
-        }
-      }
-    }
-
-    else if (equalsRiffTag(buf, "NCTH")) {  // TODO Nikon Thumbnail Image
-    }
-
-    else if (equalsRiffTag(buf, "NCVW")) {  // TODO Nikon Preview Image
-    }
->>>>>>> 527dc9f6
 
   if (equal(header_.getId(), CHUNK_ID_AVIH))
     readAviHeader();
@@ -555,46 +464,9 @@
   } else {
     readChunk(header);
   }
-<<<<<<< HEAD
 
   if (!io_->eof() && io_->tell() < io_->size()) {
     decodeBlocks();
-=======
-}  // RiffVideo::nikonTagsHandler
-
-void RiffVideo::infoTagsHandler() {
-  const size_t bufMinSize = 10000;
-  DataBuf buf(bufMinSize);
-  io_->seek(-12, BasicIo::cur);
-  io_->read(buf.data(), RIFF_TAG_SIZE);
-  uint32_t infoSize, size = Exiv2::getULong(buf.data(), littleEndian);
-  uint32_t size_external = size;
-  const TagVocabulary* tv;
-
-  uint64_t cur_pos = io_->tell();
-  io_->read(buf.data(), RIFF_TAG_SIZE);
-  size -= RIFF_TAG_SIZE;
-
-  while (size >= RIFF_TAG_SIZE) {
-    io_->read(buf.data(), RIFF_TAG_SIZE);
-    size -= RIFF_TAG_SIZE;
-    if (!Exiv2::getULong(buf.data(), littleEndian))
-      break;
-    tv = Exiv2::find(infoTags, Exiv2::toString(buf.data()));
-    io_->read(buf.data(), RIFF_TAG_SIZE);
-    size -= RIFF_TAG_SIZE;
-    infoSize = Exiv2::getULong(buf.data(), littleEndian);
-
-    size -= infoSize;
-    io_->read(buf.data(), infoSize);
-    if (infoSize < RIFF_TAG_SIZE)
-      buf.data()[infoSize] = '\0';
-
-    if (tv)
-      xmpData_[exvGettext(tv->label_)] = buf.data();
-    else
-      continue;
->>>>>>> 527dc9f6
   }
 
 }  // RiffVideo::decodeBlock
@@ -750,56 +622,12 @@
     else
       xmpData_["Xmp.video.NumIfImpColours"] = NumIfImpColours;
   } else if (streamType_ == Audio) {
-<<<<<<< HEAD
     uint16_t format_tag = readWORDTag(io_);
     auto it = Internal::audioEncodingValues.find(format_tag);
     if (it != Internal::audioEncodingValues.end()) {
       xmpData_["Xmp.audio.Compressor"] = it->second;
     } else {
       xmpData_["Xmp.audio.Compressor"] = format_tag;
-=======
-    int c = 0;
-    const TagDetails* td;
-    enum audioFormatTags { encoding, numberOfChannels, audioSampleRate, avgBytesPerSec = 4, bitsPerSample = 7, last };
-    for (audioFormatTags tag = encoding; tag != audioFormatTags::last; tag = static_cast<audioFormatTags>(tag + 1)) {
-      io_->read(buf.data(), 2);
-
-      switch (tag) {
-        case encoding:
-          td = Exiv2::find(audioEncodingValues, Exiv2::getUShort(buf.data(), littleEndian));
-          if (td) {
-            xmpData_["Xmp.audio.Compressor"] = exvGettext(td->label_);
-          } else {
-            xmpData_["Xmp.audio.Compressor"] = Exiv2::getUShort(buf.data(), littleEndian);
-          }
-          break;
-        case numberOfChannels:
-          c = Exiv2::getUShort(buf.data(), littleEndian);
-          if (c == 1)
-            xmpData_["Xmp.audio.ChannelType"] = "Mono";
-          else if (c == 2)
-            xmpData_["Xmp.audio.ChannelType"] = "Stereo";
-          else if (c == 5)
-            xmpData_["Xmp.audio.ChannelType"] = "5.1 Surround Sound";
-          else if (c == 7)
-            xmpData_["Xmp.audio.ChannelType"] = "7.1 Surround Sound";
-          else
-            xmpData_["Xmp.audio.ChannelType"] = "Mono";
-          break;
-        case audioSampleRate:
-          xmpData_["Xmp.audio.SampleRate"] = Exiv2::getUShort(buf.data(), littleEndian);
-          break;
-        case avgBytesPerSec:
-          xmpData_["Xmp.audio.SampleType"] = Exiv2::getUShort(buf.data(), littleEndian);
-          break;
-        case bitsPerSample:
-          xmpData_["Xmp.audio.BitsPerSample"] = Exiv2::getUShort(buf.data(), littleEndian);
-          io_->read(buf.data(), 2);
-          break;
-        default:
-          break;
-      }
->>>>>>> 527dc9f6
     }
 
     xmpData_["Xmp.audio.ChannelType"] = getStreamType(readDWORDTag(io_));
@@ -906,7 +734,6 @@
   io_->seekOrThrow(io_->tell() + size_, BasicIo::beg, ErrorCode::kerFailedToReadImageData);
 }
 
-<<<<<<< HEAD
 std::string RiffVideo::getStreamType(uint32_t stream) {
   if (stream == 1)
     return "Mono";
@@ -923,12 +750,6 @@
 void RiffVideo::fillDuration(double frame_rate, size_t frame_count) {
   if (frame_rate == 0)
     return;
-=======
-const char* RiffVideo::printAudioEncoding(uint64_t i) {
-  auto td = Exiv2::find(audioEncodingValues, i);
-  if (td)
-    return exvGettext(td->label_);
->>>>>>> 527dc9f6
 
   auto duration = static_cast<uint64_t>(frame_count * 1000. / frame_rate);
   xmpData_["Xmp.video.FileDataRate"] = io_->size() / (1048576. * duration);
