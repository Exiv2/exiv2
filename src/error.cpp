// SPDX-License-Identifier: GPL-2.0-or-later

// included header files
#include "error.hpp"
#include "i18n.h"                // NLS support.
#include "types.hpp"

// + standard includes
#include <array>
#include <cassert>
#include <iostream>

namespace
{
    //! Complete list of Exiv2 exception error messages
<<<<<<< HEAD
    const ErrMsg errList[] = {
        { Exiv2::kerGeneralError,
          N_("Error %0: arg2=%2, arg3=%3, arg1=%1.") },
        { Exiv2::kerSuccess,
          N_("Success") },
        { Exiv2::kerErrorMessage,
          "%1" }, // %1=error message
        { Exiv2::kerCallFailed,
          "%1: Call to `%3' failed: %2" }, // %1=path, %2=strerror, %3=function that failed
        { Exiv2::kerNotAnImage,
          N_("This does not look like a %1 image") }, // %1=Image type
        { Exiv2::kerInvalidDataset,
          N_("Invalid dataset name '%1'") }, // %1=dataset name
        { Exiv2::kerInvalidRecord,
          N_("Invalid record name '%1'") }, // %1=record name
        { Exiv2::kerInvalidKey,
          N_("Invalid key '%1'") }, // %1=key
        { Exiv2::kerInvalidTag,
          N_("Invalid tag name or ifdId `%1', ifdId %2") }, // %1=tag name, %2=ifdId
        { Exiv2::kerValueNotSet,
          N_("%1 value not set") }, // %1=datum key name
        { Exiv2::kerDataSourceOpenFailed,
          N_("%1: Failed to open the data source: %2") }, // %1=path, %2=strerror
        { Exiv2::kerFileOpenFailed,
          N_("%1: Failed to open file (%2): %3") }, // %1=path, %2=mode, %3=strerror
        { Exiv2::kerFileContainsUnknownImageType,
          N_("%1: The file contains data of an unknown image type") }, // %1=path
        { Exiv2::kerMemoryContainsUnknownImageType,
          N_("The memory contains data of an unknown image type") },
        { Exiv2::kerUnsupportedImageType,
          N_("Image type %1 is not supported") }, // %1=image type
        { Exiv2::kerFailedToReadImageData,
          N_("Failed to read image data") },
        { Exiv2::kerNotAJpeg,
          N_("This does not look like a JPEG image") },
        { Exiv2::kerFailedToMapFileForReadWrite,
          N_("%1: Failed to map file for reading and writing: %2") }, // %1=path, %2=strerror
        { Exiv2::kerFileRenameFailed,
          N_("%1: Failed to rename file to %2: %3") }, // %1=old path, %2=new path, %3=strerror
        { Exiv2::kerTransferFailed,
          N_("%1: Transfer failed: %2") }, // %1=path, %2=strerror
        { Exiv2::kerMemoryTransferFailed,
          N_("Memory transfer failed: %1") }, // %1=strerror
        { Exiv2::kerInputDataReadFailed,
          N_("Failed to read input data") },
        { Exiv2::kerImageWriteFailed,
          N_("Failed to write image") },
        { Exiv2::kerNoImageInInputData,
          N_("Input data does not contain a valid image") },
        { Exiv2::kerInvalidIfdId,
          N_("Invalid ifdId %1") }, // %1=ifdId
        { Exiv2::kerValueTooLarge,
          N_("Entry::setValue: Value too large (tag=%1, size=%2, requested=%3)") }, // %1=tag, %2=dataSize, %3=required size
        { Exiv2::kerDataAreaValueTooLarge,
          N_("Entry::setDataArea: Value too large (tag=%1, size=%2, requested=%3)") }, // %1=tag, %2=dataAreaSize, %3=required size
        { Exiv2::kerOffsetOutOfRange,
          N_("Offset out of range") },
        { Exiv2::kerUnsupportedDataAreaOffsetType,
          N_("Unsupported data area offset type") },
        { Exiv2::kerInvalidCharset,
          N_("Invalid charset: `%1'") }, // %1=charset name
        { Exiv2::kerUnsupportedDateFormat,
          N_("Unsupported date format") },
        { Exiv2::kerUnsupportedTimeFormat,
          N_("Unsupported time format") },
        { Exiv2::kerWritingImageFormatUnsupported,
          N_("Writing to %1 images is not supported") }, // %1=image format
        { Exiv2::kerInvalidSettingForImage,
          N_("Setting %1 in %2 images is not supported") }, // %1=metadata type, %2=image format
        { Exiv2::kerNotACrwImage,
          N_("This does not look like a CRW image") },
        { Exiv2::kerFunctionNotSupported,
          N_("%1: Not supported") }, // %1=function
        { Exiv2::kerNoNamespaceInfoForXmpPrefix,
          N_("No namespace info available for XMP prefix `%1'") }, // %1=prefix
        { Exiv2::kerNoPrefixForNamespace,
          N_("No prefix registered for namespace `%2', needed for property path `%1'") }, // %1=namespace
        { Exiv2::kerTooLargeJpegSegment,
          N_("Size of %1 JPEG segment is larger than 65535 bytes") }, // %1=type of metadata (Exif, IPTC, JPEG comment)
        { Exiv2::kerUnhandledXmpdatum,
          N_("Unhandled Xmpdatum %1 of type %2") }, // %1=key, %2=value type
        { Exiv2::kerUnhandledXmpNode,
          N_("Unhandled XMP node %1 with opt=%2") }, // %1=key, %2=XMP Toolkit option flags
        { Exiv2::kerXMPToolkitError,
          N_("XMP Toolkit error %1: %2") }, // %1=XMP_Error::GetID(), %2=XMP_Error::GetErrMsg()
        { Exiv2::kerDecodeLangAltPropertyFailed,
          N_("Failed to decode Lang Alt property %1 with opt=%2") }, // %1=property path, %3=XMP Toolkit option flags
        { Exiv2::kerDecodeLangAltQualifierFailed,
          N_("Failed to decode Lang Alt qualifier %1 with opt=%2") }, // %1=qualifier path, %3=XMP Toolkit option flags
        { Exiv2::kerEncodeLangAltPropertyFailed,
          N_("Failed to encode Lang Alt property %1") }, // %1=key
        { Exiv2::kerPropertyNameIdentificationFailed,
          N_("Failed to determine property name from path %1, namespace %2") }, // %1=property path, %2=namespace
        { Exiv2::kerSchemaNamespaceNotRegistered,
          N_("Schema namespace %1 is not registered with the XMP Toolkit") }, // %1=namespace
        { Exiv2::kerNoNamespaceForPrefix,
          N_("No namespace registered for prefix `%1'") }, // %1=prefix
        { Exiv2::kerAliasesNotSupported,
          N_("Aliases are not supported. Please send this XMP packet to ahuggel@gmx.net `%1', `%2', `%3'") }, // %1=namespace, %2=property path, %3=value
        { Exiv2::kerInvalidXmpText,
          N_("Invalid XmpText type `%1'") }, // %1=type
        { Exiv2::kerTooManyTiffDirectoryEntries,
          N_("TIFF directory %1 has too many entries") }, // %1=TIFF directory name
        { Exiv2::kerMultipleTiffArrayElementTagsInDirectory,
          N_("Multiple TIFF array element tags %1 in one directory") }, // %1=tag number
        { Exiv2::kerWrongTiffArrayElementTagType,
          N_("TIFF array element tag %1 has wrong type") }, // %1=tag number
        { Exiv2::kerInvalidKeyXmpValue,
          N_("%1 has invalid XMP value type `%2'") }, // %1=key, %2=value type
        { Exiv2::kerInvalidIccProfile,
          N_("Not a valid ICC Profile") },
        { Exiv2::kerTiffDirectoryTooLarge,
          N_("tiff directory length is too large") },
        { Exiv2::kerInvalidTypeValue,
          N_("invalid type in tiff structure") },
        { Exiv2::kerInvalidLangAltValue,
          N_("Invalid LangAlt value `%1'") }, // %1=value
        { Exiv2::kerInvalidMalloc,
          N_("invalid memory allocation request") },
        { Exiv2::kerCorruptedMetadata,
          N_("corrupted image metadata") },
        { Exiv2::kerArithmeticOverflow,
          N_("Arithmetic operation overflow") },
        { Exiv2::kerMallocFailed,
          N_("Memory allocation failed")}
=======
    constexpr std::array errList{
        N_("Success"),                                   // kerSuccess
        N_("Error %0: arg2=%2, arg3=%3, arg1=%1."),      // KerGeneralError
        "%1",                                            //  kerErrorMessage,
        "%1: Call to `%3' failed: %2",                   // KerCallFailed, %1=path, %2=strerror, %3=function that failed
        N_("This does not look like a %1 image"),        // kerNotAnImage, %1=Image type
        N_("Invalid dataset name '%1'"),                 // kerInvalidDataset %1=dataset name
        N_("Invalid record name '%1'"),                  // kerInvalidRecord %1=record name
        N_("Invalid key '%1'"),                          // kerInvalidKey %1=key
        N_("Invalid tag name or ifdId `%1', ifdId %2"),  // kerInvalidTag %1=tag name, %2=ifdId
        N_("Value not set"),                             // kerValueNotSet
        N_("%1: Failed to open the data source: %2"),    // kerDataSourceOpenFailed %1=path, %2=strerror
        N_("%1: Failed to open file (%2): %3"),          // kerFileOpenFailed %1=path, %2=mode, %3=strerror
        N_("%1: The file contains data of an unknown image type"),  // kerFileContainsUnknownImageType %1=path
        N_("The memory contains data of an unknown image type"),    // kerMemoryContainsUnknownImageType
        N_("Image type %1 is not supported"),                       // kerUnsupportedImageType %1=image type
        N_("Failed to read image data"),                            // kerFailedToReadImageData
        N_("This does not look like a JPEG image"),                 // kerNotAJpeg
        N_("%1: Failed to map file for reading and writing: %2"),   // kerFailedToMapFileForReadWrite %1=path,
                                                                    // %2=strerror
        N_("%1: Failed to rename file to %2: %3"),        // kerFileRenameFailed %1=old path, %2=new path, %3=strerror
        N_("%1: Transfer failed: %2"),                    // kerTransferFailed %1=path, %2=strerror
        N_("Memory transfer failed: %1"),                 // kerMemoryTransferFailed %1=strerror
        N_("Failed to read input data"),                  // kerInputDataReadFailed
        N_("Failed to write image"),                      // kerImageWriteFailed
        N_("Input data does not contain a valid image"),  // kerNoImageInInputData
        N_("Invalid ifdId %1"),                           // kerInvalidIfdId %1=ifdId
        N_("Entry::setValue: Value too large (tag=%1, size=%2, requested=%3)"),     // kerValueTooLarge %1=tag,
                                                                                    // %2=dataSize, %3=required size
        N_("Entry::setDataArea: Value too large (tag=%1, size=%2, requested=%3)"),  // kerDataAreaValueTooLarge %1=tag,
                                                                                    // %2=dataAreaSize, %3=required size
        N_("Offset out of range"),                                                  // kerOffsetOutOfRange
        N_("Unsupported data area offset type"),                                    // kerUnsupportedDataAreaOffsetType
        N_("Invalid charset: `%1'"),                                                // kerInvalidCharset %1=charset name
        N_("Unsupported date format"),                                              // kerUnsupportedDateFormat
        N_("Unsupported time format"),                                              // kerUnsupportedTimeFormat
        N_("Writing to %1 images is not supported"),     // kerWritingImageFormatUnsupported %1=image format
        N_("Setting %1 in %2 images is not supported"),  // kerInvalidSettingForImage %1=metadata type, %2=image format
        N_("This does not look like a CRW image"),       // kerNotACrwImage
        N_("%1: Not supported"),                         // kerFunctionNotSupported %1=function
        N_("No namespace info available for XMP prefix `%1'"),  // kerNoNamespaceInfoForXmpPrefix %1=prefix
        N_("No prefix registered for namespace `%2', needed for property path `%1'"),  // kerNoPrefixForNamespace
                                                                                       // %1=namespace
        N_("Size of %1 JPEG segment is larger than 65535 bytes"),  // kerTooLargeJpegSegment %1=type of metadata (Exif,
                                                                   // IPTC, JPEG comment)
        N_("Unhandled Xmpdatum %1 of type %2"),                    // kerUnhandledXmpdatum %1=key, %2=value type
        N_("Unhandled XMP node %1 with opt=%2"),  // kerUnhandledXmpNode %1=key, %2=XMP Toolkit option flags
        N_("XMP Toolkit error %1: %2"),           // kerXMPToolkitError %1=XMP_Error::GetID(), %2=XMP_Error::GetErrMsg()
        N_("Failed to decode Lang Alt property %1 with opt=%2"),   // kerDecodeLangAltPropertyFailed %1=property path,
                                                                   // %3=XMP Toolkit option flags
        N_("Failed to decode Lang Alt qualifier %1 with opt=%2"),  // kerDecodeLangAltQualifierFailed %1=qualifier path,
                                                                   // %3=XMP Toolkit option flags
        N_("Failed to encode Lang Alt property %1"),               // kerEncodeLangAltPropertyFailed %1=key
        N_("Failed to determine property name from path %1, namespace %2"),  // kerPropertyNameIdentificationFailed
                                                                             // %1=property path, %2=namespace
        N_("Schema namespace %1 is not registered with the XMP Toolkit"),    // kerSchemaNamespaceNotRegistered
                                                                             // %1=namespace
        N_("No namespace registered for prefix `%1'"),                       // kerNoNamespaceForPrefix %1=prefix
        N_("Aliases are not supported. Please send this XMP packet to ahuggel@gmx.net `%1', `%2', `%3'"),  // kerAliasesNotSupported
                                                                                                           // %1=namespace,
                                                                                                           // %2=property
                                                                                                           // path,
                                                                                                           // %3=value
        N_("Invalid XmpText type `%1'"),               // kerInvalidXmpText %1=type
        N_("TIFF directory %1 has too many entries"),  // kerTooManyTiffDirectoryEntries %1=TIFF directory name
        N_("Multiple TIFF array element tags %1 in one directory"),  // kerMultipleTiffArrayElementTagsInDirectory
                                                                     // %1=tag number
        N_("TIFF array element tag %1 has wrong type"),              // kerWrongTiffArrayElementTagType %1=tag number
        N_("%1 has invalid XMP value type `%2'"),                    // kerInvalidKeyXmpValue %1=key, %2=value type
        N_("Not a valid ICC Profile"),                               // kerInvalidIccProfile
        N_("Not valid XMP"),                                         // kerInvalidXMP
        N_("tiff directory length is too large"),                    // kerTiffDirectoryTooLarge
        N_("invalid type in tiff structure"),                        // kerInvalidTypeValue
        N_("Invalid LangAlt value `%1'"),                            // kerInvalidLangAltValue %1=value
        N_("invalid memory allocation request"),                     // kerInvalidMalloc
        N_("corrupted image metadata"),                              // kerCorruptedMetadata
        N_("Arithmetic operation overflow"),                         // kerArithmeticOverflow
        N_("Memory allocation failed"),                              // kerMallocFailed
>>>>>>> 173ebb29
    };
    static_assert(errList.size() == static_cast<size_t>(Exiv2::ErrorCode::kerErrorCount),
                  "errList needs to contain a error msg for every ErrorCode defined in error.hpp");

}  // namespace

// *****************************************************************************
// class member definitions
namespace Exiv2
{
    LogMsg::Level LogMsg::level_ = LogMsg::warn;  // Default output level
    LogMsg::Handler LogMsg::handler_ = LogMsg::defaultHandler;

    LogMsg::LogMsg(LogMsg::Level msgType) : msgType_(msgType)
    {
    }

    LogMsg::~LogMsg()
    {
        if (msgType_ >= level_ && handler_)
            handler_(msgType_, os_.str().c_str());
    }

    std::ostringstream& LogMsg::os()
    {
        return os_;
    }

    void LogMsg::setLevel(LogMsg::Level level)
    {
        level_ = level;
    }

    void LogMsg::setHandler(LogMsg::Handler handler)
    {
        handler_ = handler;
    }

    LogMsg::Level LogMsg::level()
    {
        return level_;
    }

    LogMsg::Handler LogMsg::handler()
    {
        return handler_;
    }

    void LogMsg::defaultHandler(int level, const char* s)
    {
        switch (static_cast<LogMsg::Level>(level)) {
            case LogMsg::debug:
                std::cerr << "Debug: ";
                break;
            case LogMsg::info:
                std::cerr << "Info: ";
                break;
            case LogMsg::warn:
                std::cerr << "Warning: ";
                break;
            case LogMsg::error:
                std::cerr << "Error: ";
                break;
            case LogMsg::mute:
                assert(false);
        }
        std::cerr << s;
    }

    Error::Error(ErrorCode code) : code_(code)
    {
        setMsg(0);
    }

    Error::~Error() noexcept
    {
    }

    ErrorCode Error::code() const noexcept
    {
        return code_;
    }

    const char* Error::what() const noexcept
    {
        return msg_.c_str();
    }

    void Error::setMsg(int count)
    {
        std::string msg {errList.at(static_cast<size_t>(code_))};
        auto pos = msg.find("%0");
        if (pos != std::string::npos) {
            msg.replace(pos, 2, toString(static_cast<int>(code_)));
        }
        if (count > 0) {
            pos = msg.find("%1");
            if (pos != std::string::npos) {
                msg.replace(pos, 2, arg1_);
            }
        }
        if (count > 1) {
            pos = msg.find("%2");
            if (pos != std::string::npos) {
                msg.replace(pos, 2, arg2_);
            }
        }
        if (count > 2) {
            pos = msg.find("%3");
            if (pos != std::string::npos) {
                msg.replace(pos, 2, arg3_);
            }
        }
        msg_ = msg;
    }

}  // namespace Exiv2<|MERGE_RESOLUTION|>--- conflicted
+++ resolved
@@ -13,133 +13,6 @@
 namespace
 {
     //! Complete list of Exiv2 exception error messages
-<<<<<<< HEAD
-    const ErrMsg errList[] = {
-        { Exiv2::kerGeneralError,
-          N_("Error %0: arg2=%2, arg3=%3, arg1=%1.") },
-        { Exiv2::kerSuccess,
-          N_("Success") },
-        { Exiv2::kerErrorMessage,
-          "%1" }, // %1=error message
-        { Exiv2::kerCallFailed,
-          "%1: Call to `%3' failed: %2" }, // %1=path, %2=strerror, %3=function that failed
-        { Exiv2::kerNotAnImage,
-          N_("This does not look like a %1 image") }, // %1=Image type
-        { Exiv2::kerInvalidDataset,
-          N_("Invalid dataset name '%1'") }, // %1=dataset name
-        { Exiv2::kerInvalidRecord,
-          N_("Invalid record name '%1'") }, // %1=record name
-        { Exiv2::kerInvalidKey,
-          N_("Invalid key '%1'") }, // %1=key
-        { Exiv2::kerInvalidTag,
-          N_("Invalid tag name or ifdId `%1', ifdId %2") }, // %1=tag name, %2=ifdId
-        { Exiv2::kerValueNotSet,
-          N_("%1 value not set") }, // %1=datum key name
-        { Exiv2::kerDataSourceOpenFailed,
-          N_("%1: Failed to open the data source: %2") }, // %1=path, %2=strerror
-        { Exiv2::kerFileOpenFailed,
-          N_("%1: Failed to open file (%2): %3") }, // %1=path, %2=mode, %3=strerror
-        { Exiv2::kerFileContainsUnknownImageType,
-          N_("%1: The file contains data of an unknown image type") }, // %1=path
-        { Exiv2::kerMemoryContainsUnknownImageType,
-          N_("The memory contains data of an unknown image type") },
-        { Exiv2::kerUnsupportedImageType,
-          N_("Image type %1 is not supported") }, // %1=image type
-        { Exiv2::kerFailedToReadImageData,
-          N_("Failed to read image data") },
-        { Exiv2::kerNotAJpeg,
-          N_("This does not look like a JPEG image") },
-        { Exiv2::kerFailedToMapFileForReadWrite,
-          N_("%1: Failed to map file for reading and writing: %2") }, // %1=path, %2=strerror
-        { Exiv2::kerFileRenameFailed,
-          N_("%1: Failed to rename file to %2: %3") }, // %1=old path, %2=new path, %3=strerror
-        { Exiv2::kerTransferFailed,
-          N_("%1: Transfer failed: %2") }, // %1=path, %2=strerror
-        { Exiv2::kerMemoryTransferFailed,
-          N_("Memory transfer failed: %1") }, // %1=strerror
-        { Exiv2::kerInputDataReadFailed,
-          N_("Failed to read input data") },
-        { Exiv2::kerImageWriteFailed,
-          N_("Failed to write image") },
-        { Exiv2::kerNoImageInInputData,
-          N_("Input data does not contain a valid image") },
-        { Exiv2::kerInvalidIfdId,
-          N_("Invalid ifdId %1") }, // %1=ifdId
-        { Exiv2::kerValueTooLarge,
-          N_("Entry::setValue: Value too large (tag=%1, size=%2, requested=%3)") }, // %1=tag, %2=dataSize, %3=required size
-        { Exiv2::kerDataAreaValueTooLarge,
-          N_("Entry::setDataArea: Value too large (tag=%1, size=%2, requested=%3)") }, // %1=tag, %2=dataAreaSize, %3=required size
-        { Exiv2::kerOffsetOutOfRange,
-          N_("Offset out of range") },
-        { Exiv2::kerUnsupportedDataAreaOffsetType,
-          N_("Unsupported data area offset type") },
-        { Exiv2::kerInvalidCharset,
-          N_("Invalid charset: `%1'") }, // %1=charset name
-        { Exiv2::kerUnsupportedDateFormat,
-          N_("Unsupported date format") },
-        { Exiv2::kerUnsupportedTimeFormat,
-          N_("Unsupported time format") },
-        { Exiv2::kerWritingImageFormatUnsupported,
-          N_("Writing to %1 images is not supported") }, // %1=image format
-        { Exiv2::kerInvalidSettingForImage,
-          N_("Setting %1 in %2 images is not supported") }, // %1=metadata type, %2=image format
-        { Exiv2::kerNotACrwImage,
-          N_("This does not look like a CRW image") },
-        { Exiv2::kerFunctionNotSupported,
-          N_("%1: Not supported") }, // %1=function
-        { Exiv2::kerNoNamespaceInfoForXmpPrefix,
-          N_("No namespace info available for XMP prefix `%1'") }, // %1=prefix
-        { Exiv2::kerNoPrefixForNamespace,
-          N_("No prefix registered for namespace `%2', needed for property path `%1'") }, // %1=namespace
-        { Exiv2::kerTooLargeJpegSegment,
-          N_("Size of %1 JPEG segment is larger than 65535 bytes") }, // %1=type of metadata (Exif, IPTC, JPEG comment)
-        { Exiv2::kerUnhandledXmpdatum,
-          N_("Unhandled Xmpdatum %1 of type %2") }, // %1=key, %2=value type
-        { Exiv2::kerUnhandledXmpNode,
-          N_("Unhandled XMP node %1 with opt=%2") }, // %1=key, %2=XMP Toolkit option flags
-        { Exiv2::kerXMPToolkitError,
-          N_("XMP Toolkit error %1: %2") }, // %1=XMP_Error::GetID(), %2=XMP_Error::GetErrMsg()
-        { Exiv2::kerDecodeLangAltPropertyFailed,
-          N_("Failed to decode Lang Alt property %1 with opt=%2") }, // %1=property path, %3=XMP Toolkit option flags
-        { Exiv2::kerDecodeLangAltQualifierFailed,
-          N_("Failed to decode Lang Alt qualifier %1 with opt=%2") }, // %1=qualifier path, %3=XMP Toolkit option flags
-        { Exiv2::kerEncodeLangAltPropertyFailed,
-          N_("Failed to encode Lang Alt property %1") }, // %1=key
-        { Exiv2::kerPropertyNameIdentificationFailed,
-          N_("Failed to determine property name from path %1, namespace %2") }, // %1=property path, %2=namespace
-        { Exiv2::kerSchemaNamespaceNotRegistered,
-          N_("Schema namespace %1 is not registered with the XMP Toolkit") }, // %1=namespace
-        { Exiv2::kerNoNamespaceForPrefix,
-          N_("No namespace registered for prefix `%1'") }, // %1=prefix
-        { Exiv2::kerAliasesNotSupported,
-          N_("Aliases are not supported. Please send this XMP packet to ahuggel@gmx.net `%1', `%2', `%3'") }, // %1=namespace, %2=property path, %3=value
-        { Exiv2::kerInvalidXmpText,
-          N_("Invalid XmpText type `%1'") }, // %1=type
-        { Exiv2::kerTooManyTiffDirectoryEntries,
-          N_("TIFF directory %1 has too many entries") }, // %1=TIFF directory name
-        { Exiv2::kerMultipleTiffArrayElementTagsInDirectory,
-          N_("Multiple TIFF array element tags %1 in one directory") }, // %1=tag number
-        { Exiv2::kerWrongTiffArrayElementTagType,
-          N_("TIFF array element tag %1 has wrong type") }, // %1=tag number
-        { Exiv2::kerInvalidKeyXmpValue,
-          N_("%1 has invalid XMP value type `%2'") }, // %1=key, %2=value type
-        { Exiv2::kerInvalidIccProfile,
-          N_("Not a valid ICC Profile") },
-        { Exiv2::kerTiffDirectoryTooLarge,
-          N_("tiff directory length is too large") },
-        { Exiv2::kerInvalidTypeValue,
-          N_("invalid type in tiff structure") },
-        { Exiv2::kerInvalidLangAltValue,
-          N_("Invalid LangAlt value `%1'") }, // %1=value
-        { Exiv2::kerInvalidMalloc,
-          N_("invalid memory allocation request") },
-        { Exiv2::kerCorruptedMetadata,
-          N_("corrupted image metadata") },
-        { Exiv2::kerArithmeticOverflow,
-          N_("Arithmetic operation overflow") },
-        { Exiv2::kerMallocFailed,
-          N_("Memory allocation failed")}
-=======
     constexpr std::array errList{
         N_("Success"),                                   // kerSuccess
         N_("Error %0: arg2=%2, arg3=%3, arg1=%1."),      // KerGeneralError
@@ -150,7 +23,7 @@
         N_("Invalid record name '%1'"),                  // kerInvalidRecord %1=record name
         N_("Invalid key '%1'"),                          // kerInvalidKey %1=key
         N_("Invalid tag name or ifdId `%1', ifdId %2"),  // kerInvalidTag %1=tag name, %2=ifdId
-        N_("Value not set"),                             // kerValueNotSet
+        N_("%1 value not set"),                          // kerValueNotSet %1=key name
         N_("%1: Failed to open the data source: %2"),    // kerDataSourceOpenFailed %1=path, %2=strerror
         N_("%1: Failed to open file (%2): %3"),          // kerFileOpenFailed %1=path, %2=mode, %3=strerror
         N_("%1: The file contains data of an unknown image type"),  // kerFileContainsUnknownImageType %1=path
@@ -218,7 +91,6 @@
         N_("corrupted image metadata"),                              // kerCorruptedMetadata
         N_("Arithmetic operation overflow"),                         // kerArithmeticOverflow
         N_("Memory allocation failed"),                              // kerMallocFailed
->>>>>>> 173ebb29
     };
     static_assert(errList.size() == static_cast<size_t>(Exiv2::ErrorCode::kerErrorCount),
                   "errList needs to contain a error msg for every ErrorCode defined in error.hpp");
